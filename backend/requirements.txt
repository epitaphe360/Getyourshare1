--- conflicted
+++ resolved
@@ -13,7 +13,7 @@
 cryptography==46.0.3
 deprecation==2.1.0
 dnspython==2.8.0
-ecdsa==0.19.1 # Pas de version corrective specifiée, laisser en l'état pour l'instant
+ecdsa==0.19.1
 email-validator==2.3.0
 fastapi==0.109.1
 flake8==7.3.0
@@ -62,7 +62,7 @@
 pytokens==0.2.0
 pytz==2023.3
 realtime==2.22.1
-reportlab==4.2.5 # Version la plus récente
+reportlab==4.2.5
 requests==2.32.5
 requests-oauthlib==2.0.0
 rich==14.2.0
@@ -89,26 +89,24 @@
 websockets==15.0.1
 yarl==1.22.0
 
-<<<<<<< HEAD
 # Production Server
 gunicorn==23.0.0
 gevent==24.11.1
 aiohttp==3.12.14
 aiohttp-cors==0.7.0
-=======
+
 # Production-Grade Monitoring & Security
-sentry-sdk==1.40.0  # Error tracking & performance monitoring
-structlog==23.3.0  # Structured logging
-psutil==5.9.8  # System metrics (CPU, memory, disk)
-redis==5.0.1  # Redis client for rate limiting & caching
-stripe==11.2.0 # Version la plus récente
+sentry-sdk==1.40.0
+structlog==23.3.0
+psutil==5.9.8
+redis==5.0.1
+stripe==11.2.0
 
 # 2FA & Security
-pyotp==2.9.0  # TOTP for 2FA (Google Authenticator)
-qrcode==7.4.2  # QR code generation
-Pillow==10.2.0  # Image processing (required by qrcode)
+pyotp==2.9.0
+qrcode==7.4.2
+Pillow==10.2.0
 
 # Email & Templates
-Jinja2==3.1.3  # Email templates
-celery==5.3.6  # Async task queue
->>>>>>> 0d2a298f
+Jinja2==3.1.3
+celery==5.3.6