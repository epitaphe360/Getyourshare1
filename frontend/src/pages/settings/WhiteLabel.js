import React, { useState, useEffect } from 'react';
import Card from '../../components/common/Card';
import Button from '../../components/common/Button';
import { Upload, Palette, Mail, Shield } from 'lucide-react';
<<<<<<< HEAD
import api from '../../utils/api';

const WhiteLabel = () => {
  const [loading, setLoading] = useState(false);
  const [saving, setSaving] = useState(false);
  const [message, setMessage] = useState({ type: '', text: '' });
=======
import { useToast } from '../../context/ToastContext';
import api from '../../utils/api';

const WhiteLabel = () => {
  const toast = useToast();
  const [saving, setSaving] = useState(false);
>>>>>>> 0d2a298f
  const [settings, setSettings] = useState({
    logo_url: '',
    primary_color: '#3b82f6',
    secondary_color: '#1e40af',
    accent_color: '#10b981',
<<<<<<< HEAD
    company_name: 'Share Your Sales Platform',
=======
    company_name: 'ShareYourSales',
>>>>>>> 0d2a298f
    custom_domain: 'track.votredomaine.com',
    ssl_enabled: true,
    custom_email_domain: 'noreply@votredomaine.com',
  });

  const [previewColors, setPreviewColors] = useState({
    primary: '#3b82f6',
    secondary: '#1e40af',
    accent: '#10b981',
  });

  useEffect(() => {
    loadSettings();
  }, []);

  const loadSettings = async () => {
    setLoading(true);
    try {
      const response = await api.get('/api/settings/whitelabel');
      setSettings({
        logo_url: response.data.logo_url || '',
        primary_color: response.data.primary_color || '#3b82f6',
        secondary_color: response.data.secondary_color || '#1e40af',
        accent_color: response.data.accent_color || '#10b981',
        company_name: response.data.company_name || 'Share Your Sales Platform',
        custom_domain: response.data.custom_domain || 'track.votredomaine.com',
        ssl_enabled: response.data.ssl_enabled ?? true,
        custom_email_domain: response.data.custom_email_domain || 'noreply@votredomaine.com',
      });
      setPreviewColors({
        primary: response.data.primary_color || '#3b82f6',
        secondary: response.data.secondary_color || '#1e40af',
        accent: response.data.accent_color || '#10b981',
      });
    } catch (error) {
      console.error('Erreur chargement white label:', error);
    } finally {
      setLoading(false);
    }
  };

  const handleLogoUpload = (e) => {
    const file = e.target.files[0];
    if (file) {
      const reader = new FileReader();
      reader.onloadend = () => {
        setSettings({ ...settings, logo_url: reader.result });
      };
      reader.readAsDataURL(file);
    }
  };

  const handleSubmit = async (e) => {
    e.preventDefault();
    setSaving(true);
<<<<<<< HEAD
    setMessage({ type: '', text: '' });

    try {
      await api.put('/api/settings/whitelabel', settings);
      setMessage({ type: 'success', text: '✅ Paramètres White Label enregistrés avec succès !' });
      setTimeout(() => setMessage({ type: '', text: '' }), 3000);
    } catch (error) {
      console.error('Erreur sauvegarde white label:', error);
      setMessage({ 
        type: 'error', 
        text: error.response?.data?.detail || '❌ Erreur lors de l\'enregistrement' 
      });
=======
    try {
      await api.post('/api/settings/whitelabel', settings);
      toast.success('Configuration white label sauvegardée avec succès');
    } catch (error) {
      console.error('Error saving white label settings:', error);
      toast.error('Erreur lors de la sauvegarde de la configuration');
>>>>>>> 0d2a298f
    } finally {
      setSaving(false);
    }
  };

  if (loading) {
    return (
      <div className="p-6">
        <div className="flex items-center justify-center h-64">
          <div className="animate-spin rounded-full h-12 w-12 border-b-2 border-blue-600"></div>
        </div>
      </div>
    );
  }

  return (
    <div className="space-y-6" data-testid="white-label-settings">
      <div>
        <h1 className="text-3xl font-bold text-gray-900">Configuration White Label</h1>
        <p className="text-gray-600 mt-2">Personnalisez l'apparence de votre plateforme</p>
      </div>

      {message.text && (
        <div className={`p-4 rounded-lg ${
          message.type === 'success' ? 'bg-green-50 text-green-800 border border-green-200' : 
          'bg-red-50 text-red-800 border border-red-200'
        }`}>
          {message.text}
        </div>
      )}

      <form onSubmit={handleSubmit}>
        {/* Logo */}
        <Card title="Logo & Branding">
          <div className="space-y-6">
            <div>
              <label className="block text-sm font-medium text-gray-700 mb-2">
                Logo de la plateforme
              </label>
              <div className="flex items-center space-x-4">
                {settings.logo_url ? (
                  <img src={settings.logo_url} alt="Logo" className="h-20 w-20 object-contain border border-gray-300 rounded-lg" />
                ) : (
                  <div className="h-20 w-20 bg-gray-100 rounded-lg flex items-center justify-center">
                    <Upload className="text-gray-400" size={32} />
                  </div>
                )}
                <div>
                  <input
                    type="file"
                    accept="image/*"
                    onChange={handleLogoUpload}
                    className="hidden"
                    id="logo-upload"
                  />
                  <label htmlFor="logo-upload">
                    <Button type="button" as="span" variant="outline">
                      <Upload size={16} className="mr-2" />
                      Télécharger un Logo
                    </Button>
                  </label>
                  <p className="text-xs text-gray-500 mt-2">PNG, JPG jusqu'à 2MB</p>
                </div>
              </div>
            </div>

            <div>
              <label className="block text-sm font-medium text-gray-700 mb-2">
                Nom de la plateforme
              </label>
              <input
                type="text"
                value={settings.company_name}
                onChange={(e) => setSettings({ ...settings, company_name: e.target.value })}
                className="w-full px-4 py-2 border border-gray-300 rounded-lg focus:outline-none focus:ring-2 focus:ring-blue-500"
              />
            </div>
          </div>
        </Card>

        {/* Colors */}
        <Card title="Couleurs du Thème" className="mt-6">
          <div className="space-y-6">
            <div className="grid grid-cols-1 md:grid-cols-3 gap-6">
              <div>
                <label className="block text-sm font-medium text-gray-700 mb-2">
                  Couleur Principale
                </label>
                <div className="flex items-center space-x-2">
                  <input
                    type="color"
                    value={settings.primary_color}
                    onChange={(e) => {
                      setSettings({ ...settings, primary_color: e.target.value });
                      setPreviewColors({ ...previewColors, primary: e.target.value });
                    }}
                    className="h-10 w-20 border border-gray-300 rounded cursor-pointer"
                  />
                  <input
                    type="text"
                    value={settings.primary_color}
                    onChange={(e) => setSettings({ ...settings, primary_color: e.target.value })}
                    className="flex-1 px-4 py-2 border border-gray-300 rounded-lg focus:outline-none focus:ring-2 focus:ring-blue-500 font-mono text-sm"
                  />
                </div>
              </div>

              <div>
                <label className="block text-sm font-medium text-gray-700 mb-2">
                  Couleur Secondaire
                </label>
                <div className="flex items-center space-x-2">
                  <input
                    type="color"
                    value={settings.secondary_color}
                    onChange={(e) => {
                      setSettings({ ...settings, secondary_color: e.target.value });
                      setPreviewColors({ ...previewColors, secondary: e.target.value });
                    }}
                    className="h-10 w-20 border border-gray-300 rounded cursor-pointer"
                  />
                  <input
                    type="text"
                    value={settings.secondary_color}
                    onChange={(e) => setSettings({ ...settings, secondary_color: e.target.value })}
                    className="flex-1 px-4 py-2 border border-gray-300 rounded-lg focus:outline-none focus:ring-2 focus:ring-blue-500 font-mono text-sm"
                  />
                </div>
              </div>

              <div>
                <label className="block text-sm font-medium text-gray-700 mb-2">
                  Couleur Accent
                </label>
                <div className="flex items-center space-x-2">
                  <input
                    type="color"
                    value={settings.accent_color}
                    onChange={(e) => {
                      setSettings({ ...settings, accent_color: e.target.value });
                      setPreviewColors({ ...previewColors, accent: e.target.value });
                    }}
                    className="h-10 w-20 border border-gray-300 rounded cursor-pointer"
                  />
                  <input
                    type="text"
                    value={settings.accent_color}
                    onChange={(e) => setSettings({ ...settings, accent_color: e.target.value })}
                    className="flex-1 px-4 py-2 border border-gray-300 rounded-lg focus:outline-none focus:ring-2 focus:ring-blue-500 font-mono text-sm"
                  />
                </div>
              </div>
            </div>

            {/* Preview */}
            <div className="p-6 bg-gray-50 rounded-lg">
              <h4 className="font-semibold mb-4">Aperçu des Couleurs</h4>
              <div className="flex space-x-4">
                <div className="flex-1 p-4 rounded-lg text-white text-center font-semibold" style={{ backgroundColor: previewColors.primary }}>
                  Principale
                </div>
                <div className="flex-1 p-4 rounded-lg text-white text-center font-semibold" style={{ backgroundColor: previewColors.secondary }}>
                  Secondaire
                </div>
                <div className="flex-1 p-4 rounded-lg text-white text-center font-semibold" style={{ backgroundColor: previewColors.accent }}>
                  Accent
                </div>
              </div>
            </div>
          </div>
        </Card>

        {/* Domain & SSL */}
        <Card title="Domaine Personnalisé & SSL" className="mt-6">
          <div className="space-y-6">
            <div>
              <label className="block text-sm font-medium text-gray-700 mb-2">
                Domaine personnalisé
              </label>
              <input
                type="text"
                value={settings.custom_domain}
                onChange={(e) => setSettings({ ...settings, custom_domain: e.target.value })}
                className="w-full px-4 py-2 border border-gray-300 rounded-lg focus:outline-none focus:ring-2 focus:ring-blue-500"
                placeholder="track.votredomaine.com"
              />
              <p className="text-xs text-gray-500 mt-2">
                Configurez un CNAME pointant vers notre serveur
              </p>
            </div>

            <div className="flex items-center justify-between p-4 bg-gray-50 rounded-lg">
              <div className="flex items-center space-x-3">
                <Shield className="text-green-600" size={24} />
                <div>
                  <h4 className="font-semibold">SSL/HTTPS Automatique</h4>
                  <p className="text-sm text-gray-600">Certificat SSL gratuit avec Let's Encrypt</p>
                </div>
              </div>
              <label className="relative inline-flex items-center cursor-pointer">
                <input
                  type="checkbox"
                  checked={settings.ssl_enabled}
                  onChange={(e) => setSettings({ ...settings, ssl_enabled: e.target.checked })}
                  className="sr-only peer"
                />
                <div className="w-14 h-7 bg-gray-200 peer-focus:outline-none peer-focus:ring-4 peer-focus:ring-blue-300 rounded-full peer peer-checked:after:translate-x-full peer-checked:after:border-white after:content-[''] after:absolute after:top-0.5 after:left-[4px] after:bg-white after:border-gray-300 after:border after:rounded-full after:h-6 after:w-6 after:transition-all peer-checked:bg-green-600"></div>
              </label>
            </div>
          </div>
        </Card>

        {/* Email Customization */}
        <Card title="Personnalisation des Emails" className="mt-6">
          <div className="space-y-4">
            <div>
              <label className="block text-sm font-medium text-gray-700 mb-2">
                Domaine email personnalisé
              </label>
              <div className="relative">
                <Mail className="absolute left-3 top-1/2 transform -translate-y-1/2 text-gray-400" size={20} />
                <input
                  type="text"
                  value={settings.custom_email_domain}
                  onChange={(e) => setSettings({ ...settings, custom_email_domain: e.target.value })}
                  className="w-full pl-10 pr-4 py-2 border border-gray-300 rounded-lg focus:outline-none focus:ring-2 focus:ring-blue-500"
                  placeholder="noreply@votredomaine.com"
                />
              </div>
              <p className="text-xs text-gray-500 mt-2">
                Tous les emails seront envoyés depuis cette adresse
              </p>
            </div>
          </div>
        </Card>

        <div className="flex justify-end mt-6">
          <Button type="submit" size="lg" disabled={saving}>
<<<<<<< HEAD
            {saving ? 'Enregistrement...' : 'Enregistrer la Configuration'}
=======
            {saving ? 'Sauvegarde...' : 'Enregistrer la Configuration'}
>>>>>>> 0d2a298f
          </Button>
        </div>
      </form>
    </div>
  );
};

export default WhiteLabel;<|MERGE_RESOLUTION|>--- conflicted
+++ resolved
@@ -1,32 +1,19 @@
-import React, { useState, useEffect } from 'react';
+import React, { useState } from 'react';
 import Card from '../../components/common/Card';
 import Button from '../../components/common/Button';
 import { Upload, Palette, Mail, Shield } from 'lucide-react';
-<<<<<<< HEAD
-import api from '../../utils/api';
-
-const WhiteLabel = () => {
-  const [loading, setLoading] = useState(false);
-  const [saving, setSaving] = useState(false);
-  const [message, setMessage] = useState({ type: '', text: '' });
-=======
 import { useToast } from '../../context/ToastContext';
 import api from '../../utils/api';
 
 const WhiteLabel = () => {
   const toast = useToast();
   const [saving, setSaving] = useState(false);
->>>>>>> 0d2a298f
   const [settings, setSettings] = useState({
     logo_url: '',
     primary_color: '#3b82f6',
     secondary_color: '#1e40af',
     accent_color: '#10b981',
-<<<<<<< HEAD
-    company_name: 'Share Your Sales Platform',
-=======
     company_name: 'ShareYourSales',
->>>>>>> 0d2a298f
     custom_domain: 'track.votredomaine.com',
     ssl_enabled: true,
     custom_email_domain: 'noreply@votredomaine.com',
@@ -37,36 +24,6 @@
     secondary: '#1e40af',
     accent: '#10b981',
   });
-
-  useEffect(() => {
-    loadSettings();
-  }, []);
-
-  const loadSettings = async () => {
-    setLoading(true);
-    try {
-      const response = await api.get('/api/settings/whitelabel');
-      setSettings({
-        logo_url: response.data.logo_url || '',
-        primary_color: response.data.primary_color || '#3b82f6',
-        secondary_color: response.data.secondary_color || '#1e40af',
-        accent_color: response.data.accent_color || '#10b981',
-        company_name: response.data.company_name || 'Share Your Sales Platform',
-        custom_domain: response.data.custom_domain || 'track.votredomaine.com',
-        ssl_enabled: response.data.ssl_enabled ?? true,
-        custom_email_domain: response.data.custom_email_domain || 'noreply@votredomaine.com',
-      });
-      setPreviewColors({
-        primary: response.data.primary_color || '#3b82f6',
-        secondary: response.data.secondary_color || '#1e40af',
-        accent: response.data.accent_color || '#10b981',
-      });
-    } catch (error) {
-      console.error('Erreur chargement white label:', error);
-    } finally {
-      setLoading(false);
-    }
-  };
 
   const handleLogoUpload = (e) => {
     const file = e.target.files[0];
@@ -82,41 +39,16 @@
   const handleSubmit = async (e) => {
     e.preventDefault();
     setSaving(true);
-<<<<<<< HEAD
-    setMessage({ type: '', text: '' });
-
-    try {
-      await api.put('/api/settings/whitelabel', settings);
-      setMessage({ type: 'success', text: '✅ Paramètres White Label enregistrés avec succès !' });
-      setTimeout(() => setMessage({ type: '', text: '' }), 3000);
-    } catch (error) {
-      console.error('Erreur sauvegarde white label:', error);
-      setMessage({ 
-        type: 'error', 
-        text: error.response?.data?.detail || '❌ Erreur lors de l\'enregistrement' 
-      });
-=======
     try {
       await api.post('/api/settings/whitelabel', settings);
       toast.success('Configuration white label sauvegardée avec succès');
     } catch (error) {
       console.error('Error saving white label settings:', error);
       toast.error('Erreur lors de la sauvegarde de la configuration');
->>>>>>> 0d2a298f
     } finally {
       setSaving(false);
     }
   };
-
-  if (loading) {
-    return (
-      <div className="p-6">
-        <div className="flex items-center justify-center h-64">
-          <div className="animate-spin rounded-full h-12 w-12 border-b-2 border-blue-600"></div>
-        </div>
-      </div>
-    );
-  }
 
   return (
     <div className="space-y-6" data-testid="white-label-settings">
@@ -124,15 +56,6 @@
         <h1 className="text-3xl font-bold text-gray-900">Configuration White Label</h1>
         <p className="text-gray-600 mt-2">Personnalisez l'apparence de votre plateforme</p>
       </div>
-
-      {message.text && (
-        <div className={`p-4 rounded-lg ${
-          message.type === 'success' ? 'bg-green-50 text-green-800 border border-green-200' : 
-          'bg-red-50 text-red-800 border border-red-200'
-        }`}>
-          {message.text}
-        </div>
-      )}
 
       <form onSubmit={handleSubmit}>
         {/* Logo */}
@@ -341,11 +264,7 @@
 
         <div className="flex justify-end mt-6">
           <Button type="submit" size="lg" disabled={saving}>
-<<<<<<< HEAD
-            {saving ? 'Enregistrement...' : 'Enregistrer la Configuration'}
-=======
             {saving ? 'Sauvegarde...' : 'Enregistrer la Configuration'}
->>>>>>> 0d2a298f
           </Button>
         </div>
       </form>
