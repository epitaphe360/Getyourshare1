--- conflicted
+++ resolved
@@ -2,22 +2,14 @@
 import api from '../../utils/api';
 import Card from '../../components/common/Card';
 import Button from '../../components/common/Button';
-<<<<<<< HEAD
 import { Building, Mail, MapPin, CreditCard, Check, AlertCircle } from 'lucide-react';
-=======
-import { Building, Mail, MapPin, CreditCard } from 'lucide-react';
 import { useToast } from '../../context/ToastContext';
->>>>>>> 2590185f
 
 const CompanySettings = () => {
   const [settings, setSettings] = useState(null);
   const [loading, setLoading] = useState(true);
   const [saving, setSaving] = useState(false);
-<<<<<<< HEAD
-  const [notification, setNotification] = useState(null);
-=======
   const toast = useToast();
->>>>>>> 2590185f
 
   useEffect(() => {
     fetchSettings();
@@ -29,6 +21,7 @@
       setSettings(response.data.company);
     } catch (error) {
       console.error('Error fetching settings:', error);
+      toast.error('Erreur lors du chargement des paramètres');
     } finally {
       setLoading(false);
     }
@@ -37,33 +30,16 @@
   const handleSubmit = async (e) => {
     e.preventDefault();
     setSaving(true);
-<<<<<<< HEAD
-    setNotification(null);
     
     try {
       await api.put('/api/settings/company', settings);
-      setNotification({
-        type: 'success',
-        message: 'Paramètres de l\'entreprise enregistrés avec succès !'
-      });
+      toast.success('Paramètres de l\'entreprise enregistrés avec succès !');
       
       // Recharger les paramètres pour confirmer
       await fetchSettings();
     } catch (error) {
       console.error('Error saving company settings:', error);
-      setNotification({
-        type: 'error',
-        message: error.response?.data?.detail || 'Erreur lors de l\'enregistrement des paramètres'
-      });
-=======
-    try {
-      await api.put('/api/settings/company', settings);
-      toast.success('Paramètres de l\'entreprise sauvegardés avec succès');
-      await fetchSettings(); // Refresh settings
-    } catch (error) {
-      console.error('Error saving company settings:', error);
-      toast.error('Erreur lors de la sauvegarde des paramètres');
->>>>>>> 2590185f
+      toast.error(error.response?.data?.detail || 'Erreur lors de l\'enregistrement des paramètres');
     } finally {
       setSaving(false);
     }
@@ -77,26 +53,6 @@
         <h1 className="text-3xl font-bold text-gray-900">Paramètres de l'Entreprise</h1>
         <p className="text-gray-600 mt-2">Informations générales de votre entreprise</p>
       </div>
-
-      {/* Notification */}
-      {notification && (
-        <div className={`p-4 rounded-lg flex items-center gap-3 ${
-          notification.type === 'success' 
-            ? 'bg-green-50 border border-green-200' 
-            : 'bg-red-50 border border-red-200'
-        }`}>
-          {notification.type === 'success' ? (
-            <Check className="text-green-600" size={20} />
-          ) : (
-            <AlertCircle className="text-red-600" size={20} />
-          )}
-          <span className={`${
-            notification.type === 'success' ? 'text-green-800' : 'text-red-800'
-          }`}>
-            {notification.message}
-          </span>
-        </div>
-      )}
 
       <form onSubmit={handleSubmit}>
         <Card title="Informations de l'Entreprise">
@@ -180,11 +136,7 @@
 
             <div className="flex justify-end">
               <Button type="submit" disabled={saving}>
-<<<<<<< HEAD
                 {saving ? 'Enregistrement...' : 'Enregistrer les modifications'}
-=======
-                {saving ? 'Sauvegarde...' : 'Enregistrer les modifications'}
->>>>>>> 2590185f
               </Button>
             </div>
           </div>
@@ -194,4 +146,4 @@
   );
 };
 
-export default CompanySettings;+export default CompanySettings;
