import React, { useState, useEffect } from 'react';
import Card from '../../components/common/Card';
import Button from '../../components/common/Button';
import { Mail, Server, Lock } from 'lucide-react';
<<<<<<< HEAD
import api from '../../utils/api';

const SMTP = () => {
  const [loading, setLoading] = useState(false);
  const [saving, setSaving] = useState(false);
  const [testing, setTesting] = useState(false);
  const [message, setMessage] = useState({ type: '', text: '' });
=======
import { useToast } from '../../context/ToastContext';
import api from '../../utils/api';

const SMTP = () => {
  const toast = useToast();
  const [saving, setSaving] = useState(false);
  const [testing, setTesting] = useState(false);
>>>>>>> 03e4b16b
  const [smtpConfig, setSmtpConfig] = useState({
    host: 'smtp.gmail.com',
    port: 587,
    username: '',
    password: '',
    from_email: 'noreply@shareyoursales.com',
<<<<<<< HEAD
    from_name: 'Share Your Sales',
    encryption: 'tls',
  });

  useEffect(() => {
    loadSmtpConfig();
  }, []);

  const loadSmtpConfig = async () => {
    setLoading(true);
    try {
      const response = await api.get('/api/settings/smtp');
      setSmtpConfig({
        host: response.data.host || 'smtp.gmail.com',
        port: response.data.port || 587,
        username: response.data.username || '',
        password: response.data.password || '',
        from_email: response.data.from_email || 'noreply@shareyoursales.com',
        from_name: response.data.from_name || 'Share Your Sales',
        encryption: response.data.encryption || 'tls',
      });
    } catch (error) {
      console.error('Erreur chargement SMTP:', error);
      setMessage({ type: 'error', text: 'Erreur lors du chargement de la configuration' });
    } finally {
      setLoading(false);
    }
  };

  const handleSubmit = async (e) => {
    e.preventDefault();
    setSaving(true);
    setMessage({ type: '', text: '' });

    try {
      await api.put('/api/settings/smtp', smtpConfig);
      setMessage({ type: 'success', text: '✅ Configuration SMTP enregistrée avec succès !' });
      setTimeout(() => setMessage({ type: '', text: '' }), 3000);
    } catch (error) {
      console.error('Erreur sauvegarde SMTP:', error);
      setMessage({ 
        type: 'error', 
        text: error.response?.data?.detail || '❌ Erreur lors de l\'enregistrement' 
      });
=======
    from_name: 'ShareYourSales',
    encryption: 'tls',
  });

  const handleSubmit = async (e) => {
    e.preventDefault();
    setSaving(true);
    try {
      await api.post('/api/settings/smtp', smtpConfig);
      toast.success('Configuration SMTP sauvegardée avec succès');
    } catch (error) {
      console.error('Error saving SMTP config:', error);
      toast.error('Erreur lors de la sauvegarde de la configuration');
>>>>>>> 03e4b16b
    } finally {
      setSaving(false);
    }
  };

  const handleTest = async () => {
    setTesting(true);
<<<<<<< HEAD
    setMessage({ type: '', text: '' });

    try {
      const response = await api.post('/api/settings/smtp/test', smtpConfig);
      setMessage({ type: 'success', text: `✅ ${response.data.message || 'Test réussi !'}` });
    } catch (error) {
      console.error('Erreur test SMTP:', error);
      setMessage({ 
        type: 'error', 
        text: error.response?.data?.detail || '❌ Échec du test de connexion' 
      });
=======
    try {
      const response = await api.post('/api/settings/smtp/test', smtpConfig);
      if (response.data.success) {
        toast.success('Email de test envoyé avec succès');
      } else {
        toast.error('Échec du test SMTP');
      }
    } catch (error) {
      console.error('Error testing SMTP:', error);
      toast.error('Erreur lors du test SMTP');
>>>>>>> 03e4b16b
    } finally {
      setTesting(false);
    }
  };

  if (loading) {
    return (
      <div className="p-6">
        <div className="flex items-center justify-center h-64">
          <div className="animate-spin rounded-full h-12 w-12 border-b-2 border-blue-600"></div>
        </div>
      </div>
    );
  }

  return (
    <div className="space-y-6" data-testid="smtp-settings">
      <div>
        <h1 className="text-3xl font-bold text-gray-900">Configuration SMTP</h1>
        <p className="text-gray-600 mt-2">Configurez votre serveur d'envoi d'emails</p>
      </div>

      {message.text && (
        <div className={`p-4 rounded-lg ${
          message.type === 'success' ? 'bg-green-50 text-green-800 border border-green-200' : 
          'bg-red-50 text-red-800 border border-red-200'
        }`}>
          {message.text}
        </div>
      )}

      <form onSubmit={handleSubmit}>
        <Card title="Paramètres SMTP">
          <div className="space-y-6">
            <div className="grid grid-cols-1 md:grid-cols-2 gap-6">
              <div>
                <label className="block text-sm font-medium text-gray-700 mb-2">
                  Hôte SMTP
                </label>
                <div className="relative">
                  <Server className="absolute left-3 top-1/2 transform -translate-y-1/2 text-gray-400" size={20} />
                  <input
                    type="text"
                    value={smtpConfig.host}
                    onChange={(e) => setSmtpConfig({ ...smtpConfig, host: e.target.value })}
                    className="w-full pl-10 pr-4 py-2 border border-gray-300 rounded-lg focus:outline-none focus:ring-2 focus:ring-blue-500"
                    placeholder="smtp.example.com"
                  />
                </div>
              </div>

              <div>
                <label className="block text-sm font-medium text-gray-700 mb-2">
                  Port
                </label>
                <input
                  type="number"
                  value={smtpConfig.port}
                  onChange={(e) => setSmtpConfig({ ...smtpConfig, port: parseInt(e.target.value) })}
                  className="w-full px-4 py-2 border border-gray-300 rounded-lg focus:outline-none focus:ring-2 focus:ring-blue-500"
                />
              </div>

              <div>
                <label className="block text-sm font-medium text-gray-700 mb-2">
                  Nom d'utilisateur
                </label>
                <div className="relative">
                  <Mail className="absolute left-3 top-1/2 transform -translate-y-1/2 text-gray-400" size={20} />
                  <input
                    type="text"
                    value={smtpConfig.username}
                    onChange={(e) => setSmtpConfig({ ...smtpConfig, username: e.target.value })}
                    className="w-full pl-10 pr-4 py-2 border border-gray-300 rounded-lg focus:outline-none focus:ring-2 focus:ring-blue-500"
                  />
                </div>
              </div>

              <div>
                <label className="block text-sm font-medium text-gray-700 mb-2">
                  Mot de passe
                </label>
                <div className="relative">
                  <Lock className="absolute left-3 top-1/2 transform -translate-y-1/2 text-gray-400" size={20} />
                  <input
                    type="password"
                    value={smtpConfig.password}
                    onChange={(e) => setSmtpConfig({ ...smtpConfig, password: e.target.value })}
                    className="w-full pl-10 pr-4 py-2 border border-gray-300 rounded-lg focus:outline-none focus:ring-2 focus:ring-blue-500"
                  />
                </div>
              </div>

              <div>
                <label className="block text-sm font-medium text-gray-700 mb-2">
                  Email expéditeur
                </label>
                <input
                  type="email"
                  value={smtpConfig.from_email}
                  onChange={(e) => setSmtpConfig({ ...smtpConfig, from_email: e.target.value })}
                  className="w-full px-4 py-2 border border-gray-300 rounded-lg focus:outline-none focus:ring-2 focus:ring-blue-500"
                />
              </div>

              <div>
                <label className="block text-sm font-medium text-gray-700 mb-2">
                  Nom expéditeur
                </label>
                <input
                  type="text"
                  value={smtpConfig.from_name}
                  onChange={(e) => setSmtpConfig({ ...smtpConfig, from_name: e.target.value })}
                  className="w-full px-4 py-2 border border-gray-300 rounded-lg focus:outline-none focus:ring-2 focus:ring-blue-500"
                />
              </div>

              <div>
                <label className="block text-sm font-medium text-gray-700 mb-2">
                  Chiffrement
                </label>
                <select
                  value={smtpConfig.encryption}
                  onChange={(e) => setSmtpConfig({ ...smtpConfig, encryption: e.target.value })}
                  className="w-full px-4 py-2 border border-gray-300 rounded-lg focus:outline-none focus:ring-2 focus:ring-blue-500"
                >
                  <option value="tls">TLS</option>
                  <option value="ssl">SSL</option>
                  <option value="none">Aucun</option>
                </select>
              </div>
            </div>

            <div className="flex justify-end space-x-4">
<<<<<<< HEAD
              <Button 
                type="button" 
                variant="outline" 
                onClick={handleTest}
                disabled={testing || saving}
              >
                {testing ? 'Test en cours...' : 'Tester la Connexion'}
              </Button>
              <Button 
                type="submit"
                disabled={saving || testing}
              >
                {saving ? 'Enregistrement...' : 'Enregistrer'}
=======
              <Button type="button" variant="outline" onClick={handleTest} disabled={testing || saving}>
                {testing ? 'Test en cours...' : 'Tester la Connexion'}
              </Button>
              <Button type="submit" disabled={saving || testing}>
                {saving ? 'Sauvegarde...' : 'Enregistrer'}
>>>>>>> 03e4b16b
              </Button>
            </div>
          </div>
        </Card>
      </form>
    </div>
  );
};

export default SMTP;<|MERGE_RESOLUTION|>--- conflicted
+++ resolved
@@ -1,16 +1,7 @@
-import React, { useState, useEffect } from 'react';
+import React, { useState } from 'react';
 import Card from '../../components/common/Card';
 import Button from '../../components/common/Button';
 import { Mail, Server, Lock } from 'lucide-react';
-<<<<<<< HEAD
-import api from '../../utils/api';
-
-const SMTP = () => {
-  const [loading, setLoading] = useState(false);
-  const [saving, setSaving] = useState(false);
-  const [testing, setTesting] = useState(false);
-  const [message, setMessage] = useState({ type: '', text: '' });
-=======
 import { useToast } from '../../context/ToastContext';
 import api from '../../utils/api';
 
@@ -18,59 +9,12 @@
   const toast = useToast();
   const [saving, setSaving] = useState(false);
   const [testing, setTesting] = useState(false);
->>>>>>> 03e4b16b
   const [smtpConfig, setSmtpConfig] = useState({
     host: 'smtp.gmail.com',
     port: 587,
     username: '',
     password: '',
     from_email: 'noreply@shareyoursales.com',
-<<<<<<< HEAD
-    from_name: 'Share Your Sales',
-    encryption: 'tls',
-  });
-
-  useEffect(() => {
-    loadSmtpConfig();
-  }, []);
-
-  const loadSmtpConfig = async () => {
-    setLoading(true);
-    try {
-      const response = await api.get('/api/settings/smtp');
-      setSmtpConfig({
-        host: response.data.host || 'smtp.gmail.com',
-        port: response.data.port || 587,
-        username: response.data.username || '',
-        password: response.data.password || '',
-        from_email: response.data.from_email || 'noreply@shareyoursales.com',
-        from_name: response.data.from_name || 'Share Your Sales',
-        encryption: response.data.encryption || 'tls',
-      });
-    } catch (error) {
-      console.error('Erreur chargement SMTP:', error);
-      setMessage({ type: 'error', text: 'Erreur lors du chargement de la configuration' });
-    } finally {
-      setLoading(false);
-    }
-  };
-
-  const handleSubmit = async (e) => {
-    e.preventDefault();
-    setSaving(true);
-    setMessage({ type: '', text: '' });
-
-    try {
-      await api.put('/api/settings/smtp', smtpConfig);
-      setMessage({ type: 'success', text: '✅ Configuration SMTP enregistrée avec succès !' });
-      setTimeout(() => setMessage({ type: '', text: '' }), 3000);
-    } catch (error) {
-      console.error('Erreur sauvegarde SMTP:', error);
-      setMessage({ 
-        type: 'error', 
-        text: error.response?.data?.detail || '❌ Erreur lors de l\'enregistrement' 
-      });
-=======
     from_name: 'ShareYourSales',
     encryption: 'tls',
   });
@@ -84,7 +28,6 @@
     } catch (error) {
       console.error('Error saving SMTP config:', error);
       toast.error('Erreur lors de la sauvegarde de la configuration');
->>>>>>> 03e4b16b
     } finally {
       setSaving(false);
     }
@@ -92,19 +35,6 @@
 
   const handleTest = async () => {
     setTesting(true);
-<<<<<<< HEAD
-    setMessage({ type: '', text: '' });
-
-    try {
-      const response = await api.post('/api/settings/smtp/test', smtpConfig);
-      setMessage({ type: 'success', text: `✅ ${response.data.message || 'Test réussi !'}` });
-    } catch (error) {
-      console.error('Erreur test SMTP:', error);
-      setMessage({ 
-        type: 'error', 
-        text: error.response?.data?.detail || '❌ Échec du test de connexion' 
-      });
-=======
     try {
       const response = await api.post('/api/settings/smtp/test', smtpConfig);
       if (response.data.success) {
@@ -115,21 +45,10 @@
     } catch (error) {
       console.error('Error testing SMTP:', error);
       toast.error('Erreur lors du test SMTP');
->>>>>>> 03e4b16b
     } finally {
       setTesting(false);
     }
   };
-
-  if (loading) {
-    return (
-      <div className="p-6">
-        <div className="flex items-center justify-center h-64">
-          <div className="animate-spin rounded-full h-12 w-12 border-b-2 border-blue-600"></div>
-        </div>
-      </div>
-    );
-  }
 
   return (
     <div className="space-y-6" data-testid="smtp-settings">
@@ -137,15 +56,6 @@
         <h1 className="text-3xl font-bold text-gray-900">Configuration SMTP</h1>
         <p className="text-gray-600 mt-2">Configurez votre serveur d'envoi d'emails</p>
       </div>
-
-      {message.text && (
-        <div className={`p-4 rounded-lg ${
-          message.type === 'success' ? 'bg-green-50 text-green-800 border border-green-200' : 
-          'bg-red-50 text-red-800 border border-red-200'
-        }`}>
-          {message.text}
-        </div>
-      )}
 
       <form onSubmit={handleSubmit}>
         <Card title="Paramètres SMTP">
@@ -250,27 +160,11 @@
             </div>
 
             <div className="flex justify-end space-x-4">
-<<<<<<< HEAD
-              <Button 
-                type="button" 
-                variant="outline" 
-                onClick={handleTest}
-                disabled={testing || saving}
-              >
-                {testing ? 'Test en cours...' : 'Tester la Connexion'}
-              </Button>
-              <Button 
-                type="submit"
-                disabled={saving || testing}
-              >
-                {saving ? 'Enregistrement...' : 'Enregistrer'}
-=======
               <Button type="button" variant="outline" onClick={handleTest} disabled={testing || saving}>
                 {testing ? 'Test en cours...' : 'Tester la Connexion'}
               </Button>
               <Button type="submit" disabled={saving || testing}>
                 {saving ? 'Sauvegarde...' : 'Enregistrer'}
->>>>>>> 03e4b16b
               </Button>
             </div>
           </div>
