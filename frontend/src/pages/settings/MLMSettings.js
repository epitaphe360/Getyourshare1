--- conflicted
+++ resolved
@@ -1,21 +1,12 @@
-import React, { useState, useEffect } from 'react';
+import React, { useState } from 'react';
 import Card from '../../components/common/Card';
 import Button from '../../components/common/Button';
-<<<<<<< HEAD
-import api from '../../utils/api';
-
-const MLMSettings = () => {
-  const [loading, setLoading] = useState(false);
-  const [saving, setSaving] = useState(false);
-  const [message, setMessage] = useState({ type: '', text: '' });
-=======
 import { useToast } from '../../context/ToastContext';
 import api from '../../utils/api';
 
 const MLMSettings = () => {
   const toast = useToast();
   const [saving, setSaving] = useState(false);
->>>>>>> 0d2a298f
   const [mlmEnabled, setMlmEnabled] = useState(true);
   const [levels, setLevels] = useState([
     { level: 1, percentage: 10, enabled: true },
@@ -30,27 +21,6 @@
     { level: 10, percentage: 0, enabled: false },
   ]);
 
-  useEffect(() => {
-    loadMLMSettings();
-  }, []);
-
-  const loadMLMSettings = async () => {
-    setLoading(true);
-    try {
-      const response = await api.get('/api/settings/mlm');
-      if (response.data) {
-        setMlmEnabled(response.data.mlm_enabled ?? true);
-        if (response.data.levels && response.data.levels.length > 0) {
-          setLevels(response.data.levels);
-        }
-      }
-    } catch (error) {
-      console.error('Erreur chargement MLM settings:', error);
-    } finally {
-      setLoading(false);
-    }
-  };
-
   const handleLevelChange = (index, field, value) => {
     const newLevels = [...levels];
     newLevels[index][field] = value;
@@ -60,41 +30,16 @@
   const handleSubmit = async (e) => {
     e.preventDefault();
     setSaving(true);
-<<<<<<< HEAD
-    setMessage({ type: '', text: '' });
-
-    try {
-      await api.put('/api/settings/mlm', { mlm_enabled: mlmEnabled, levels });
-      setMessage({ type: 'success', text: '✅ Paramètres MLM enregistrés avec succès !' });
-      setTimeout(() => setMessage({ type: '', text: '' }), 3000);
-    } catch (error) {
-      console.error('Erreur sauvegarde MLM settings:', error);
-      setMessage({ 
-        type: 'error', 
-        text: error.response?.data?.detail || '❌ Erreur lors de l\'enregistrement' 
-      });
-=======
     try {
       await api.post('/api/settings/mlm', { mlmEnabled, levels });
       toast.success('Paramètres MLM sauvegardés avec succès');
     } catch (error) {
       console.error('Error saving MLM settings:', error);
       toast.error('Erreur lors de la sauvegarde des paramètres');
->>>>>>> 0d2a298f
     } finally {
       setSaving(false);
     }
   };
-
-  if (loading) {
-    return (
-      <div className="p-6">
-        <div className="flex items-center justify-center h-64">
-          <div className="animate-spin rounded-full h-12 w-12 border-b-2 border-blue-600"></div>
-        </div>
-      </div>
-    );
-  }
 
   return (
     <div className="space-y-6" data-testid="mlm-settings">
@@ -102,16 +47,6 @@
         <h1 className="text-3xl font-bold text-gray-900">Paramètres MLM</h1>
         <p className="text-gray-600 mt-2">Configurez le Multi-Level Marketing</p>
       </div>
-
-      {message.text && (
-        <div className={`p-4 rounded-lg ${
-          message.type === 'success' 
-            ? 'bg-green-50 text-green-800 border border-green-200' 
-            : 'bg-red-50 text-red-800 border border-red-200'
-        }`}>
-          {message.text}
-        </div>
-      )}
 
       <form onSubmit={handleSubmit}>
         <Card title="Configuration MLM">
@@ -173,11 +108,7 @@
 
             <div className="flex justify-end">
               <Button type="submit" disabled={saving}>
-<<<<<<< HEAD
-                {saving ? 'Enregistrement...' : 'Enregistrer les modifications'}
-=======
                 {saving ? 'Sauvegarde...' : 'Enregistrer les modifications'}
->>>>>>> 0d2a298f
               </Button>
             </div>
           </div>
