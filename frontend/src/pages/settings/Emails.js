import React, { useState } from 'react';
import Card from '../../components/common/Card';
import Button from '../../components/common/Button';
import { Mail, Eye } from 'lucide-react';

const Emails = () => {
  const emailTemplates = [
<<<<<<< HEAD
    { id: 1, name: 'Bienvenue Affilié', subject: 'Bienvenue sur Share Your Sales!', status: 'active' },
=======
    { id: 1, name: 'Bienvenue Affilié', subject: 'Bienvenue sur ShareYourSales!', status: 'active' },
>>>>>>> 0d2a298f
    { id: 2, name: 'Approbation Affilié', subject: 'Votre compte a été approuvé', status: 'active' },
    { id: 3, name: 'Nouvelle Conversion', subject: 'Nouvelle conversion enregistrée', status: 'active' },
    { id: 4, name: 'Paiement Traité', subject: 'Votre paiement a été traité', status: 'active' },
    { id: 5, name: 'Réinitialisation Mot de Passe', subject: 'Réinitialisation de votre mot de passe', status: 'active' },
  ];

  return (
    <div className="space-y-6" data-testid="email-templates">
      <div>
        <h1 className="text-3xl font-bold text-gray-900">Templates d'Emails</h1>
        <p className="text-gray-600 mt-2">Gérez les modèles d'emails envoyés aux affiliés</p>
      </div>

      <div className="grid grid-cols-1 gap-4">
        {emailTemplates.map((template) => (
          <Card key={template.id}>
            <div className="flex items-center justify-between">
              <div className="flex items-center space-x-4">
                <div className="w-12 h-12 bg-blue-100 rounded-full flex items-center justify-center">
                  <Mail className="text-blue-600" size={24} />
                </div>
                <div>
                  <h3 className="font-semibold text-lg">{template.name}</h3>
                  <p className="text-sm text-gray-600">{template.subject}</p>
                </div>
              </div>
              <div className="flex space-x-2">
                <Button size="sm" variant="outline">
                  <Eye size={16} className="mr-2" />
                  Aperçu
                </Button>
                <Button size="sm">
                  Modifier
                </Button>
              </div>
            </div>
          </Card>
        ))}
      </div>
    </div>
  );
};

export default Emails;<|MERGE_RESOLUTION|>--- conflicted
+++ resolved
@@ -5,11 +5,7 @@
 
 const Emails = () => {
   const emailTemplates = [
-<<<<<<< HEAD
-    { id: 1, name: 'Bienvenue Affilié', subject: 'Bienvenue sur Share Your Sales!', status: 'active' },
-=======
     { id: 1, name: 'Bienvenue Affilié', subject: 'Bienvenue sur ShareYourSales!', status: 'active' },
->>>>>>> 0d2a298f
     { id: 2, name: 'Approbation Affilié', subject: 'Votre compte a été approuvé', status: 'active' },
     { id: 3, name: 'Nouvelle Conversion', subject: 'Nouvelle conversion enregistrée', status: 'active' },
     { id: 4, name: 'Paiement Traité', subject: 'Votre paiement a été traité', status: 'active' },
