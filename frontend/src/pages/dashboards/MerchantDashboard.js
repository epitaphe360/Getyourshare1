import React, { useEffect, useState } from 'react';
import { useNavigate } from 'react-router-dom';
import { useAuth } from '../../context/AuthContext';
import api from '../../utils/api';
import StatCard from '../../components/common/StatCard';
import Card from '../../components/common/Card';
import SkeletonDashboard from '../../components/common/SkeletonLoader';
<<<<<<< HEAD
import { 
  DollarSign, ShoppingBag, Users, TrendingUp, 
  Package, Eye, Target, Award, Plus, Search, FileText, Settings 
=======
import EmptyState from '../../components/common/EmptyState';
import {
  DollarSign, ShoppingBag, Users, TrendingUp,
  Package, Eye, Target, Award, Plus, Search, RefreshCw
>>>>>>> d32fd186
} from 'lucide-react';
import {
  LineChart, Line, BarChart, Bar,
  XAxis, YAxis, CartesianGrid, Tooltip, Legend, ResponsiveContainer
} from 'recharts';

const MerchantDashboard = () => {
  const navigate = useNavigate();
  const { user } = useAuth();
  const [stats, setStats] = useState(null);
  const [products, setProducts] = useState([]);
  const [salesData, setSalesData] = useState([]);
  const [loading, setLoading] = useState(true);
  const [error, setError] = useState(null);

  useEffect(() => {
    fetchData();
  }, []);

  const fetchData = async () => {
    try {
      setError(null);
      const [statsRes, productsRes, salesChartRes, performanceRes] = await Promise.all([
        api.get('/api/analytics/overview'),
        api.get('/api/products'),
        api.get('/api/analytics/merchant/sales-chart'),
        api.get('/api/analytics/merchant/performance')
      ]);

      setStats({
        ...statsRes.data,
        performance: performanceRes.data
      });
      setProducts(productsRes.data.products || []);
      setSalesData(salesChartRes.data.data || []);
    } catch (error) {
      console.error('Error fetching data:', error);
      setError('Erreur lors du chargement des données. Veuillez réessayer.');
    } finally {
      setLoading(false);
    }
  };

  if (loading) {
    return <SkeletonDashboard />;
  }

  if (error) {
    return (
      <div className="flex items-center justify-center h-screen">
        <div className="text-center max-w-md">
          <div className="text-red-500 text-6xl mb-4">⚠️</div>
          <h2 className="text-2xl font-bold text-gray-900 mb-2">Erreur de chargement</h2>
          <p className="text-gray-600 mb-6">{error}</p>
          <button
            onClick={() => {
              setLoading(true);
              fetchData();
            }}
            className="px-6 py-3 bg-indigo-600 text-white rounded-lg hover:bg-indigo-700 transition flex items-center gap-2 mx-auto"
          >
            <RefreshCw size={18} />
            Réessayer
          </button>
        </div>
      </div>
    );
  }

  return (
    <div className="space-y-8">
      {/* Header */}
      <div className="flex justify-between items-start">
        <div>
          <h1 className="text-3xl font-bold text-gray-900">Dashboard Entreprise</h1>
          <p className="text-gray-600 mt-2">
            Bienvenue {user?.first_name} ! Suivez vos performances en temps réel
          </p>
        </div>
        <div className="flex space-x-3">
          <button
            onClick={() => fetchData()}
            className="px-4 py-2 bg-gray-200 text-gray-700 rounded-lg hover:bg-gray-300 transition flex items-center gap-2"
            title="Rafraîchir les données"
          >
            <RefreshCw size={18} />
          </button>
          <button
            onClick={() => navigate('/campaigns/create')}
            className="px-4 py-2 bg-purple-600 text-white rounded-lg hover:bg-purple-700 transition flex items-center gap-2"
          >
            <Plus size={18} />
            Créer Campagne
          </button>
          <button
            onClick={() => navigate('/influencers/search')}
            className="px-4 py-2 bg-indigo-600 text-white rounded-lg hover:bg-indigo-700 transition flex items-center gap-2"
          >
            <Search size={18} />
            Rechercher Influenceurs
          </button>
          <button
            onClick={() => navigate('/products/create')}
            className="px-4 py-2 bg-green-600 text-white rounded-lg hover:bg-green-700 transition flex items-center gap-2"
          >
            <Plus size={18} />
            Ajouter Produit
          </button>
        </div>
      </div>

      {/* Stats Grid */}
      <div className="grid grid-cols-1 md:grid-cols-2 lg:grid-cols-4 gap-6">
        <StatCard
          title="Chiffre d'Affaires"
          value={typeof stats?.total_sales === 'number' ? stats.total_sales : 145000}
          isCurrency={true}
          icon={<DollarSign className="text-green-600" size={24} />}
          trend={18.5}
        />
        <StatCard
          title="Produits Actifs"
          value={typeof stats?.products_count === 'number' ? stats.products_count : products.length || 3}
          icon={<Package className="text-indigo-600" size={24} />}
        />
        <StatCard
          title="Affiliés Actifs"
          value={typeof stats?.affiliates_count === 'number' ? stats.affiliates_count : 23}
          icon={<Users className="text-purple-600" size={24} />}
          trend={12.3}
        />
        <StatCard
          title="ROI Marketing"
          value={typeof stats?.roi === 'number' && !isNaN(stats.roi) ? stats.roi : 320.5}
          suffix="%"
          icon={<TrendingUp className="text-orange-600" size={24} />}
          trend={5.2}
        />
      </div>

      {/* Charts */}
      <div className="grid grid-cols-1 lg:grid-cols-2 gap-6">
        {/* Sales Chart */}
        <Card title="Ventes des 7 Derniers Jours" icon={<TrendingUp size={20} />}>
          <ResponsiveContainer width="100%" height={300}>
            <BarChart data={salesData}>
              <CartesianGrid strokeDasharray="3 3" />
              <XAxis dataKey="date" />
              <YAxis yAxisId="left" orientation="left" stroke="#6366f1" />
              <YAxis yAxisId="right" orientation="right" stroke="#10b981" />
              <Tooltip />
              <Legend />
              <Bar yAxisId="left" dataKey="ventes" fill="#6366f1" name="Ventes" />
              <Bar yAxisId="right" dataKey="revenus" fill="#10b981" name="Revenus (€)" />
            </BarChart>
          </ResponsiveContainer>
        </Card>

        {/* Performance Overview */}
        <Card title="Vue d'Ensemble Performance" icon={<Target size={20} />}>
          <div className="space-y-6 py-4">
            <div>
              <div className="flex justify-between items-center mb-2">
                <span className="text-sm font-medium text-gray-700">Taux de Conversion</span>
                <span className="text-sm font-bold text-indigo-600">
                  {stats?.performance?.conversion_rate || 14.2}%
                </span>
              </div>
              <div className="w-full bg-gray-200 rounded-full h-3">
                <div 
                  className="bg-indigo-600 h-3 rounded-full" 
                  style={{ width: `${Math.min(stats?.performance?.conversion_rate || 14.2, 100)}%` }}
                ></div>
              </div>
            </div>

            <div>
              <div className="flex justify-between items-center mb-2">
                <span className="text-sm font-medium text-gray-700">Taux d'Engagement</span>
                <span className="text-sm font-bold text-purple-600">
                  {stats?.performance?.engagement_rate || 68}%
                </span>
              </div>
              <div className="w-full bg-gray-200 rounded-full h-3">
                <div 
                  className="bg-purple-600 h-3 rounded-full" 
                  style={{ width: `${stats?.performance?.engagement_rate || 68}%` }}
                ></div>
              </div>
            </div>

            <div>
              <div className="flex justify-between items-center mb-2">
                <span className="text-sm font-medium text-gray-700">Satisfaction Client</span>
                <span className="text-sm font-bold text-green-600">
                  {stats?.performance?.satisfaction_rate || 92}%
                </span>
              </div>
              <div className="w-full bg-gray-200 rounded-full h-3">
                <div 
                  className="bg-green-600 h-3 rounded-full" 
                  style={{ width: `${stats?.performance?.satisfaction_rate || 92}%` }}
                ></div>
              </div>
            </div>

            <div>
              <div className="flex justify-between items-center mb-2">
                <span className="text-sm font-medium text-gray-700">Objectif Mensuel</span>
                <span className="text-sm font-bold text-orange-600">
                  {stats?.performance?.monthly_goal_progress || 78}%
                </span>
              </div>
              <div className="w-full bg-gray-200 rounded-full h-3">
                <div 
                  className="bg-orange-600 h-3 rounded-full" 
                  style={{ width: `${stats?.performance?.monthly_goal_progress || 78}%` }}
                ></div>
              </div>
            </div>
          </div>
        </Card>
      </div>

      {/* Products Performance */}
      <Card title="Top Produits Performants" icon={<Award size={20} />}>
        {products.length === 0 ? (
          <EmptyState
            icon={<Package size={48} />}
            title="Aucun produit"
            description="Ajoutez vos premiers produits pour commencer"
            action={{
              label: "Ajouter un Produit",
              onClick: () => navigate('/products/create')
            }}
          />
        ) : (
          <div className="overflow-x-auto">
            <table className="min-w-full">
              <thead className="bg-gray-50">
                <tr>
                  <th className="px-6 py-3 text-left text-xs font-medium text-gray-500 uppercase tracking-wider">
                    Produit
                  </th>
                  <th className="px-6 py-3 text-left text-xs font-medium text-gray-500 uppercase tracking-wider">
                    Catégorie
                  </th>
                  <th className="px-6 py-3 text-left text-xs font-medium text-gray-500 uppercase tracking-wider">
                    Vues
                  </th>
                  <th className="px-6 py-3 text-left text-xs font-medium text-gray-500 uppercase tracking-wider">
                    Clics
                  </th>
                  <th className="px-6 py-3 text-left text-xs font-medium text-gray-500 uppercase tracking-wider">
                    Ventes
                  </th>
                  <th className="px-6 py-3 text-left text-xs font-medium text-gray-500 uppercase tracking-wider">
                    Revenus
                  </th>
                </tr>
              </thead>
              <tbody className="bg-white divide-y divide-gray-200">
                {products.slice(0, 5).map((product) => (
                <tr key={product.id} className="hover:bg-gray-50 cursor-pointer">
                  <td className="px-6 py-4 whitespace-nowrap">
                    <div className="font-medium text-gray-900">{product.name}</div>
                  </td>
                  <td className="px-6 py-4 whitespace-nowrap">
                    <span className="px-2 py-1 text-xs font-semibold rounded-full bg-indigo-100 text-indigo-800">
                      {product.category}
                    </span>
                  </td>
                  <td className="px-6 py-4 whitespace-nowrap text-sm text-gray-900">
                    {product.total_views?.toLocaleString() || 0}
                  </td>
                  <td className="px-6 py-4 whitespace-nowrap text-sm text-gray-900">
                    {product.total_clicks?.toLocaleString() || 0}
                  </td>
                  <td className="px-6 py-4 whitespace-nowrap text-sm text-gray-900">
                    {product.total_sales?.toLocaleString() || 0}
                  </td>
                  <td className="px-6 py-4 whitespace-nowrap text-sm font-semibold text-green-600">
                    {((product.total_sales || 0) * (product.price || 0)).toLocaleString()} €
                  </td>
                </tr>
                ))}
              </tbody>
            </table>
          </div>
        )}
      </Card>

      {/* Quick Actions */}
      <div className="grid grid-cols-1 md:grid-cols-4 gap-6">
        <button
          onClick={() => navigate('/products')}
          className="p-6 bg-gradient-to-br from-indigo-500 to-indigo-600 text-white rounded-xl hover:from-indigo-600 hover:to-indigo-700 transition"
        >
          <ShoppingBag className="w-8 h-8 mb-3" />
          <div className="text-xl font-bold">Gérer Produits</div>
          <div className="text-sm text-indigo-100 mt-1">Ajouter, modifier vos produits</div>
        </button>

        <button
          onClick={() => navigate('/affiliates')}
          className="p-6 bg-gradient-to-br from-purple-500 to-purple-600 text-white rounded-xl hover:from-purple-600 hover:to-purple-700 transition"
        >
          <Users className="w-8 h-8 mb-3" />
          <div className="text-xl font-bold">Mes Affiliés</div>
          <div className="text-sm text-purple-100 mt-1">Suivre vos partenaires</div>
        </button>

        <button
          onClick={() => navigate('/reports')}
          className="p-6 bg-gradient-to-br from-green-500 to-green-600 text-white rounded-xl hover:from-green-600 hover:to-green-700 transition"
        >
          <TrendingUp className="w-8 h-8 mb-3" />
          <div className="text-xl font-bold">Rapports</div>
          <div className="text-sm text-green-100 mt-1">Analyses détaillées</div>
        </button>

        <button
          onClick={() => navigate('/merchant/invoices')}
          className="p-6 bg-gradient-to-br from-orange-500 to-orange-600 text-white rounded-xl hover:from-orange-600 hover:to-orange-700 transition"
        >
          <FileText className="w-8 h-8 mb-3" />
          <div className="text-xl font-bold">Mes Factures</div>
          <div className="text-sm text-orange-100 mt-1">Facturation mensuelle</div>
        </button>
      </div>
    </div>
  );
};

export default MerchantDashboard;<|MERGE_RESOLUTION|>--- conflicted
+++ resolved
@@ -5,16 +5,10 @@
 import StatCard from '../../components/common/StatCard';
 import Card from '../../components/common/Card';
 import SkeletonDashboard from '../../components/common/SkeletonLoader';
-<<<<<<< HEAD
-import { 
-  DollarSign, ShoppingBag, Users, TrendingUp, 
-  Package, Eye, Target, Award, Plus, Search, FileText, Settings 
-=======
 import EmptyState from '../../components/common/EmptyState';
 import {
   DollarSign, ShoppingBag, Users, TrendingUp,
-  Package, Eye, Target, Award, Plus, Search, RefreshCw
->>>>>>> d32fd186
+  Package, Eye, Target, Award, Plus, Search, FileText, Settings, RefreshCw
 } from 'lucide-react';
 import {
   LineChart, Line, BarChart, Bar,
@@ -184,8 +178,8 @@
                 </span>
               </div>
               <div className="w-full bg-gray-200 rounded-full h-3">
-                <div 
-                  className="bg-indigo-600 h-3 rounded-full" 
+                <div
+                  className="bg-indigo-600 h-3 rounded-full"
                   style={{ width: `${Math.min(stats?.performance?.conversion_rate || 14.2, 100)}%` }}
                 ></div>
               </div>
@@ -199,8 +193,8 @@
                 </span>
               </div>
               <div className="w-full bg-gray-200 rounded-full h-3">
-                <div 
-                  className="bg-purple-600 h-3 rounded-full" 
+                <div
+                  className="bg-purple-600 h-3 rounded-full"
                   style={{ width: `${stats?.performance?.engagement_rate || 68}%` }}
                 ></div>
               </div>
@@ -214,8 +208,8 @@
                 </span>
               </div>
               <div className="w-full bg-gray-200 rounded-full h-3">
-                <div 
-                  className="bg-green-600 h-3 rounded-full" 
+                <div
+                  className="bg-green-600 h-3 rounded-full"
                   style={{ width: `${stats?.performance?.satisfaction_rate || 92}%` }}
                 ></div>
               </div>
@@ -229,8 +223,8 @@
                 </span>
               </div>
               <div className="w-full bg-gray-200 rounded-full h-3">
-                <div 
-                  className="bg-orange-600 h-3 rounded-full" 
+                <div
+                  className="bg-orange-600 h-3 rounded-full"
                   style={{ width: `${stats?.performance?.monthly_goal_progress || 78}%` }}
                 ></div>
               </div>
@@ -283,21 +277,19 @@
                     <div className="font-medium text-gray-900">{product.name}</div>
                   </td>
                   <td className="px-6 py-4 whitespace-nowrap">
-                    <span className="px-2 py-1 text-xs font-semibold rounded-full bg-indigo-100 text-indigo-800">
-                      {product.category}
-                    </span>
-                  </td>
-                  <td className="px-6 py-4 whitespace-nowrap text-sm text-gray-900">
-                    {product.total_views?.toLocaleString() || 0}
-                  </td>
-                  <td className="px-6 py-4 whitespace-nowrap text-sm text-gray-900">
-                    {product.total_clicks?.toLocaleString() || 0}
-                  </td>
-                  <td className="px-6 py-4 whitespace-nowrap text-sm text-gray-900">
-                    {product.total_sales?.toLocaleString() || 0}
-                  </td>
-                  <td className="px-6 py-4 whitespace-nowrap text-sm font-semibold text-green-600">
-                    {((product.total_sales || 0) * (product.price || 0)).toLocaleString()} €
+                    <div className="text-sm text-gray-500">{product.category || 'Non spécifié'}</div>
+                  </td>
+                  <td className="px-6 py-4 whitespace-nowrap text-sm text-gray-500">
+                    {product.views || 0}
+                  </td>
+                  <td className="px-6 py-4 whitespace-nowrap text-sm text-gray-500">
+                    {product.clicks || 0}
+                  </td>
+                  <td className="px-6 py-4 whitespace-nowrap text-sm text-gray-500">
+                    {product.sales || 0}
+                  </td>
+                  <td className="px-6 py-4 whitespace-nowrap text-sm font-medium text-gray-900">
+                    {(product.revenue || 0).toLocaleString()} €
                   </td>
                 </tr>
                 ))}
@@ -305,48 +297,19 @@
             </table>
           </div>
         )}
+        {products.length > 5 && (
+          <div className="mt-4 text-right">
+            <button
+              onClick={() => navigate('/products')}
+              className="text-sm font-medium text-indigo-600 hover:text-indigo-900"
+            >
+              Voir tous les produits →
+            </button>
+          </div>
+        )}
       </Card>
-
-      {/* Quick Actions */}
-      <div className="grid grid-cols-1 md:grid-cols-4 gap-6">
-        <button
-          onClick={() => navigate('/products')}
-          className="p-6 bg-gradient-to-br from-indigo-500 to-indigo-600 text-white rounded-xl hover:from-indigo-600 hover:to-indigo-700 transition"
-        >
-          <ShoppingBag className="w-8 h-8 mb-3" />
-          <div className="text-xl font-bold">Gérer Produits</div>
-          <div className="text-sm text-indigo-100 mt-1">Ajouter, modifier vos produits</div>
-        </button>
-
-        <button
-          onClick={() => navigate('/affiliates')}
-          className="p-6 bg-gradient-to-br from-purple-500 to-purple-600 text-white rounded-xl hover:from-purple-600 hover:to-purple-700 transition"
-        >
-          <Users className="w-8 h-8 mb-3" />
-          <div className="text-xl font-bold">Mes Affiliés</div>
-          <div className="text-sm text-purple-100 mt-1">Suivre vos partenaires</div>
-        </button>
-
-        <button
-          onClick={() => navigate('/reports')}
-          className="p-6 bg-gradient-to-br from-green-500 to-green-600 text-white rounded-xl hover:from-green-600 hover:to-green-700 transition"
-        >
-          <TrendingUp className="w-8 h-8 mb-3" />
-          <div className="text-xl font-bold">Rapports</div>
-          <div className="text-sm text-green-100 mt-1">Analyses détaillées</div>
-        </button>
-
-        <button
-          onClick={() => navigate('/merchant/invoices')}
-          className="p-6 bg-gradient-to-br from-orange-500 to-orange-600 text-white rounded-xl hover:from-orange-600 hover:to-orange-700 transition"
-        >
-          <FileText className="w-8 h-8 mb-3" />
-          <div className="text-xl font-bold">Mes Factures</div>
-          <div className="text-sm text-orange-100 mt-1">Facturation mensuelle</div>
-        </button>
-      </div>
     </div>
   );
 };
 
-export default MerchantDashboard;+export default MerchantDashboard;
