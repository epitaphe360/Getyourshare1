--- conflicted
+++ resolved
@@ -6,16 +6,10 @@
 import StatCard from '../../components/common/StatCard';
 import Card from '../../components/common/Card';
 import SkeletonDashboard from '../../components/common/SkeletonLoader';
-<<<<<<< HEAD
 import EmptyState from '../../components/common/EmptyState';
 import {
   DollarSign, ShoppingBag, Users, TrendingUp,
   Package, Eye, Target, Award, Plus, Search, FileText, Settings, RefreshCw
-=======
-import {
-  DollarSign, ShoppingBag, Users, TrendingUp,
-  Package, Eye, Target, Award, Plus, Search
->>>>>>> d905fba8
 } from 'lucide-react';
 import {
   LineChart, Line, BarChart, Bar,
@@ -38,30 +32,15 @@
 
   const fetchData = async () => {
     try {
-<<<<<<< HEAD
       setError(null);
-      const [statsRes, productsRes, salesChartRes, performanceRes] = await Promise.all([
-=======
       // Utiliser Promise.allSettled au lieu de Promise.all
       const results = await Promise.allSettled([
->>>>>>> d905fba8
         api.get('/api/analytics/overview'),
         api.get('/api/products'),
         api.get('/api/analytics/merchant/sales-chart'),
         api.get('/api/analytics/merchant/performance')
       ]);
 
-<<<<<<< HEAD
-      setStats({
-        ...statsRes.data,
-        performance: performanceRes.data
-      });
-      setProducts(productsRes.data.products || []);
-      setSalesData(salesChartRes.data.data || []);
-    } catch (error) {
-      console.error('Error fetching data:', error);
-      setError('Erreur lors du chargement des données. Veuillez réessayer.');
-=======
       const [statsRes, productsRes, salesChartRes, performanceRes] = results;
 
       // Gérer les statistiques
@@ -105,7 +84,6 @@
     } catch (error) {
       console.error('Error fetching data:', error);
       toast.error('Erreur lors du chargement des données');
->>>>>>> d905fba8
     } finally {
       setLoading(false);
     }
@@ -233,13 +211,13 @@
               <div className="flex justify-between items-center mb-2">
                 <span className="text-sm font-medium text-gray-700">Taux de Conversion</span>
                 <span className="text-sm font-bold text-indigo-600">
-                  {stats?.performance?.conversion_rate || 14.2}%
+                  {stats?.performance?.conversion_rate || 0}%
                 </span>
               </div>
               <div className="w-full bg-gray-200 rounded-full h-3">
                 <div
                   className="bg-indigo-600 h-3 rounded-full"
-                  style={{ width: `${Math.min(stats?.performance?.conversion_rate || 14.2, 100)}%` }}
+                  style={{ width: `${Math.min(stats?.performance?.conversion_rate || 0, 100)}%` }}
                 ></div>
               </div>
             </div>
@@ -248,13 +226,13 @@
               <div className="flex justify-between items-center mb-2">
                 <span className="text-sm font-medium text-gray-700">Taux d'Engagement</span>
                 <span className="text-sm font-bold text-purple-600">
-                  {stats?.performance?.engagement_rate || 68}%
+                  {stats?.performance?.engagement_rate || 0}%
                 </span>
               </div>
               <div className="w-full bg-gray-200 rounded-full h-3">
                 <div
                   className="bg-purple-600 h-3 rounded-full"
-                  style={{ width: `${stats?.performance?.engagement_rate || 68}%` }}
+                  style={{ width: `${stats?.performance?.engagement_rate || 0}%` }}
                 ></div>
               </div>
             </div>
@@ -263,13 +241,13 @@
               <div className="flex justify-between items-center mb-2">
                 <span className="text-sm font-medium text-gray-700">Satisfaction Client</span>
                 <span className="text-sm font-bold text-green-600">
-                  {stats?.performance?.satisfaction_rate || 92}%
+                  {stats?.performance?.satisfaction_rate || 0}%
                 </span>
               </div>
               <div className="w-full bg-gray-200 rounded-full h-3">
                 <div
                   className="bg-green-600 h-3 rounded-full"
-                  style={{ width: `${stats?.performance?.satisfaction_rate || 92}%` }}
+                  style={{ width: `${stats?.performance?.satisfaction_rate || 0}%` }}
                 ></div>
               </div>
             </div>
@@ -278,13 +256,13 @@
               <div className="flex justify-between items-center mb-2">
                 <span className="text-sm font-medium text-gray-700">Objectif Mensuel</span>
                 <span className="text-sm font-bold text-orange-600">
-                  {stats?.performance?.monthly_goal_progress || 78}%
+                  {stats?.performance?.monthly_goal_progress || 0}%
                 </span>
               </div>
               <div className="w-full bg-gray-200 rounded-full h-3">
                 <div
                   className="bg-orange-600 h-3 rounded-full"
-                  style={{ width: `${stats?.performance?.monthly_goal_progress || 78}%` }}
+                  style={{ width: `${stats?.performance?.monthly_goal_progress || 0}%` }}
                 ></div>
               </div>
             </div>
