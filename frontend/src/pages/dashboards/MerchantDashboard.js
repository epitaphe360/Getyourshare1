<<<<<<< HEAD
=======
import React, { useEffect, useState } from 'react';
import { useNavigate } from 'react-router-dom';
import { useAuth } from '../../context/AuthContext';
import { useToast } from '../../context/ToastContext';
import api from '../../utils/api';
import StatCard from '../../components/common/StatCard';
import Card from '../../components/common/Card';
import SkeletonDashboard from '../../components/common/SkeletonLoader';
import EmptyState from '../../components/common/EmptyState';
import {
  DollarSign, ShoppingBag, Users, TrendingUp,
  Package, Eye, Target, Award, Plus, Search, FileText, Settings, RefreshCw
} from 'lucide-react';
import {
  LineChart, Line, BarChart, Bar,
  XAxis, YAxis, CartesianGrid, Tooltip, Legend, ResponsiveContainer
} from 'recharts';

const MerchantDashboard = () => {
  const navigate = useNavigate();
  const { user } = useAuth();
  const toast = useToast();
  const [stats, setStats] = useState(null);
  const [products, setProducts] = useState([]);
  const [salesData, setSalesData] = useState([]);
  const [loading, setLoading] = useState(true);
  const [error, setError] = useState(null);

  useEffect(() => {
    fetchData();
  }, []);

  const fetchData = async () => {
    try {
      setError(null);
      // Utiliser Promise.allSettled au lieu de Promise.all
      const results = await Promise.allSettled([
        api.get('/api/analytics/overview'),
        api.get('/api/products'),
        api.get('/api/analytics/merchant/sales-chart'),
        api.get('/api/analytics/merchant/performance')
      ]);

      const [statsRes, productsRes, salesChartRes, performanceRes] = results;

      // Gérer les statistiques
      if (statsRes.status === 'fulfilled' && performanceRes.status === 'fulfilled') {
        setStats({
          ...statsRes.value.data,
          performance: performanceRes.value.data
        });
      } else {
        console.error('Error loading stats:', statsRes.reason || performanceRes.reason);
        toast.error('Erreur lors du chargement des statistiques');
        setStats({
          total_sales: 0,
          products_count: 0,
          affiliates_count: 0,
          roi: 0,
          performance: {
            conversion_rate: 0,
            engagement_rate: 0,
            satisfaction_rate: 0,
            monthly_goal_progress: 0
          }
        });
      }

      // Gérer les produits
      if (productsRes.status === 'fulfilled') {
        setProducts(productsRes.value.data.products || []);
      } else {
        console.error('Error loading products:', productsRes.reason);
        setProducts([]);
      }

      // Gérer les données de ventes
      if (salesChartRes.status === 'fulfilled') {
        setSalesData(salesChartRes.value.data.data || []);
      } else {
        console.error('Error loading sales chart:', salesChartRes.reason);
        setSalesData([]);
      }
    } catch (error) {
      console.error('Error fetching data:', error);
      toast.error('Erreur lors du chargement des données');
    } finally {
      setLoading(false);
    }
  };

  if (loading) {
    return <SkeletonDashboard />;
  }

  if (error) {
    return (
      <div className="flex items-center justify-center h-screen">
        <div className="text-center max-w-md">
          <div className="text-red-500 text-6xl mb-4">⚠️</div>
          <h2 className="text-2xl font-bold text-gray-900 mb-2">Erreur de chargement</h2>
          <p className="text-gray-600 mb-6">{error}</p>
          <button
            onClick={() => {
              setLoading(true);
              fetchData();
            }}
            className="px-6 py-3 bg-indigo-600 text-white rounded-lg hover:bg-indigo-700 transition flex items-center gap-2 mx-auto"
          >
            <RefreshCw size={18} />
            Réessayer
          </button>
        </div>
      </div>
    );
  }

  return (
    <div className="space-y-8">
      {/* Header */}
      <div className="flex justify-between items-start">
        <div>
          <h1 className="text-3xl font-bold text-gray-900">Dashboard Entreprise</h1>
          <p className="text-gray-600 mt-2">
            Bienvenue {user?.first_name} ! Suivez vos performances en temps réel
          </p>
        </div>
        <div className="flex space-x-3">
          <button
            onClick={() => fetchData()}
            className="px-4 py-2 bg-gray-200 text-gray-700 rounded-lg hover:bg-gray-300 transition flex items-center gap-2"
            title="Rafraîchir les données"
          >
            <RefreshCw size={18} />
          </button>
          <button
            onClick={() => navigate('/campaigns/create')}
            className="px-4 py-2 bg-purple-600 text-white rounded-lg hover:bg-purple-700 transition flex items-center gap-2"
          >
            <Plus size={18} />
            Créer Campagne
          </button>
          <button
            onClick={() => navigate('/influencers/search')}
            className="px-4 py-2 bg-indigo-600 text-white rounded-lg hover:bg-indigo-700 transition flex items-center gap-2"
          >
            <Search size={18} />
            Rechercher Influenceurs
          </button>
          <button
            onClick={() => navigate('/products/create')}
            className="px-4 py-2 bg-green-600 text-white rounded-lg hover:bg-green-700 transition flex items-center gap-2"
          >
            <Plus size={18} />
            Ajouter Produit
          </button>
        </div>
      </div>

      {/* Stats Grid */}
      <div className="grid grid-cols-1 md:grid-cols-2 lg:grid-cols-4 gap-6">
        <StatCard
          title="Chiffre d'Affaires"
          value={typeof stats?.total_sales === 'number' ? stats.total_sales : 0}
          isCurrency={true}
          icon={<DollarSign className="text-green-600" size={24} />}
          trend={stats?.sales_growth || 0}
        />
        <StatCard
          title="Produits Actifs"
          value={typeof stats?.products_count === 'number' ? stats.products_count : products.length || 0}
          icon={<Package className="text-indigo-600" size={24} />}
        />
        <StatCard
          title="Affiliés Actifs"
          value={typeof stats?.affiliates_count === 'number' ? stats.affiliates_count : 0}
          icon={<Users className="text-purple-600" size={24} />}
          trend={stats?.affiliates_growth || 0}
        />
        <StatCard
          title="ROI Marketing"
          value={typeof stats?.roi === 'number' && !isNaN(stats.roi) ? stats.roi : 0}
          suffix="%"
          icon={<TrendingUp className="text-orange-600" size={24} />}
          trend={stats?.roi_growth || 0}
        />
      </div>

      {/* Charts */}
      <div className="grid grid-cols-1 lg:grid-cols-2 gap-6">
        {/* Sales Chart */}
        <Card title="Ventes des 7 Derniers Jours" icon={<TrendingUp size={20} />}>
          <ResponsiveContainer width="100%" height={300}>
            <BarChart data={salesData}>
              <CartesianGrid strokeDasharray="3 3" />
              <XAxis dataKey="date" />
              <YAxis yAxisId="left" orientation="left" stroke="#6366f1" />
              <YAxis yAxisId="right" orientation="right" stroke="#10b981" />
              <Tooltip />
              <Legend />
              <Bar yAxisId="left" dataKey="ventes" fill="#6366f1" name="Ventes" />
              <Bar yAxisId="right" dataKey="revenus" fill="#10b981" name="Revenus (€)" />
            </BarChart>
          </ResponsiveContainer>
        </Card>

        {/* Performance Overview */}
        <Card title="Vue d'Ensemble Performance" icon={<Target size={20} />}>
          <div className="space-y-6 py-4">
            <div>
              <div className="flex justify-between items-center mb-2">
                <span className="text-sm font-medium text-gray-700">Taux de Conversion</span>
                <span className="text-sm font-bold text-indigo-600">
                  {stats?.performance?.conversion_rate || 0}%
                </span>
              </div>
              <div className="w-full bg-gray-200 rounded-full h-3">
                <div
                  className="bg-indigo-600 h-3 rounded-full"
                  style={{ width: `${Math.min(stats?.performance?.conversion_rate || 0, 100)}%` }}
                ></div>
              </div>
            </div>

            <div>
              <div className="flex justify-between items-center mb-2">
                <span className="text-sm font-medium text-gray-700">Taux d'Engagement</span>
                <span className="text-sm font-bold text-purple-600">
                  {stats?.performance?.engagement_rate || 0}%
                </span>
              </div>
              <div className="w-full bg-gray-200 rounded-full h-3">
                <div
                  className="bg-purple-600 h-3 rounded-full"
                  style={{ width: `${stats?.performance?.engagement_rate || 0}%` }}
                ></div>
              </div>
            </div>

            <div>
              <div className="flex justify-between items-center mb-2">
                <span className="text-sm font-medium text-gray-700">Satisfaction Client</span>
                <span className="text-sm font-bold text-green-600">
                  {stats?.performance?.satisfaction_rate || 0}%
                </span>
              </div>
              <div className="w-full bg-gray-200 rounded-full h-3">
                <div
                  className="bg-green-600 h-3 rounded-full"
                  style={{ width: `${stats?.performance?.satisfaction_rate || 0}%` }}
                ></div>
              </div>
            </div>

            <div>
              <div className="flex justify-between items-center mb-2">
                <span className="text-sm font-medium text-gray-700">Objectif Mensuel</span>
                <span className="text-sm font-bold text-orange-600">
                  {stats?.performance?.monthly_goal_progress || 0}%
                </span>
              </div>
              <div className="w-full bg-gray-200 rounded-full h-3">
                <div
                  className="bg-orange-600 h-3 rounded-full"
                  style={{ width: `${stats?.performance?.monthly_goal_progress || 0}%` }}
                ></div>
              </div>
            </div>
          </div>
        </Card>
      </div>

      {/* Products Performance */}
      <Card title="Top Produits Performants" icon={<Award size={20} />}>
        {products.length === 0 ? (
          <EmptyState
            icon={<Package size={48} />}
            title="Aucun produit"
            description="Ajoutez vos premiers produits pour commencer"
            action={{
              label: "Ajouter un Produit",
              onClick: () => navigate('/products/create')
            }}
          />
        ) : (
          <div className="overflow-x-auto">
            <table className="min-w-full">
              <thead className="bg-gray-50">
                <tr>
                  <th className="px-6 py-3 text-left text-xs font-medium text-gray-500 uppercase tracking-wider">
                    Produit
                  </th>
                  <th className="px-6 py-3 text-left text-xs font-medium text-gray-500 uppercase tracking-wider">
                    Catégorie
                  </th>
                  <th className="px-6 py-3 text-left text-xs font-medium text-gray-500 uppercase tracking-wider">
                    Vues
                  </th>
                  <th className="px-6 py-3 text-left text-xs font-medium text-gray-500 uppercase tracking-wider">
                    Clics
                  </th>
                  <th className="px-6 py-3 text-left text-xs font-medium text-gray-500 uppercase tracking-wider">
                    Ventes
                  </th>
                  <th className="px-6 py-3 text-left text-xs font-medium text-gray-500 uppercase tracking-wider">
                    Revenus
                  </th>
                </tr>
              </thead>
              <tbody className="bg-white divide-y divide-gray-200">
                {products.slice(0, 5).map((product) => (
                <tr key={product.id} className="hover:bg-gray-50 cursor-pointer">
                  <td className="px-6 py-4 whitespace-nowrap">
                    <div className="font-medium text-gray-900">{product.name}</div>
                  </td>
                  <td className="px-6 py-4 whitespace-nowrap">
                    <div className="text-sm text-gray-500">{product.category || 'Non spécifié'}</div>
                  </td>
                  <td className="px-6 py-4 whitespace-nowrap text-sm text-gray-500">
                    {product.views || 0}
                  </td>
                  <td className="px-6 py-4 whitespace-nowrap text-sm text-gray-500">
                    {product.clicks || 0}
                  </td>
                  <td className="px-6 py-4 whitespace-nowrap text-sm text-gray-500">
                    {product.sales || 0}
                  </td>
                  <td className="px-6 py-4 whitespace-nowrap text-sm font-medium text-gray-900">
                    {(product.revenue || 0).toLocaleString()} €
                  </td>
                </tr>
                ))}
              </tbody>
            </table>
          </div>
        )}
        {products.length > 5 && (
          <div className="mt-4 text-right">
            <button
              onClick={() => navigate('/products')}
              className="text-sm font-medium text-indigo-600 hover:text-indigo-900"
            >
              Voir tous les produits →
            </button>
          </div>
        )}
      </Card>
    </div>
  );
};

export default MerchantDashboard;
>>>>>>> 0d2a298f
<|MERGE_RESOLUTION|>--- conflicted
+++ resolved
@@ -1,5 +1,3 @@
-<<<<<<< HEAD
-=======
 import React, { useEffect, useState } from 'react';
 import { useNavigate } from 'react-router-dom';
 import { useAuth } from '../../context/AuthContext';
@@ -352,4 +350,3 @@
 };
 
 export default MerchantDashboard;
->>>>>>> 0d2a298f
