--- conflicted
+++ resolved
@@ -5,7 +5,6 @@
 import api from '../../utils/api';
 import StatCard from '../../components/common/StatCard';
 import Card from '../../components/common/Card';
-<<<<<<< HEAD
 import EmptyState from '../../components/common/EmptyState';
 import Modal from '../../components/common/Modal';
 import {
@@ -14,14 +13,6 @@
 } from 'lucide-react';
 import {
   LineChart, Line, AreaChart, Area, BarChart, Bar,
-=======
-import {
-  DollarSign, MousePointer, ShoppingCart, TrendingUp,
-  Eye, Target, Award, Link as LinkIcon, Sparkles
-} from 'lucide-react';
-import {
-  LineChart, Line, AreaChart, Area,
->>>>>>> d905fba8
   XAxis, YAxis, CartesianGrid, Tooltip, Legend, ResponsiveContainer
 } from 'recharts';
 
@@ -47,47 +38,14 @@
 
   const fetchData = async () => {
     try {
-<<<<<<< HEAD
       setError(null);
-      const [statsRes, linksRes, earningsRes] = await Promise.all([
-=======
       // Utiliser Promise.allSettled au lieu de Promise.all
       const results = await Promise.allSettled([
->>>>>>> d905fba8
         api.get('/api/analytics/overview'),
         api.get('/api/affiliate-links'),
         api.get('/api/analytics/influencer/earnings-chart')
       ]);
 
-<<<<<<< HEAD
-      setStats(statsRes.data);
-      setLinks(linksRes.data.links || []);
-      setEarningsData(earningsRes.data.data || []);
-
-      // Calculer les gains par produit à partir des liens (Logique de HEAD)
-      const productEarningsData = (linksRes.data.links || [])
-        .filter(link => link.commission_earned > 0)
-        .sort((a, b) => b.commission_earned - a.commission_earned)
-        .slice(0, 10) // Top 10 produits
-        .map(link => ({
-          name: link.product_name?.substring(0, 20) + (link.product_name?.length > 20 ? '...' : ''),
-          gains: link.commission_earned || 0,
-          conversions: link.conversions || 0
-        }));
-      setProductEarnings(productEarningsData);
-
-      // Pour performanceData, on peut utiliser les mêmes données mais avec clics et conversions
-      // On va créer un calcul basé sur les stats existantes
-      const perfData = (earningsRes.data.data || []).map(day => ({
-        date: day.date,
-        clics: Math.round((day.gains || 0) * 3), // Estimation basée sur les gains
-        conversions: Math.round((day.gains || 0) / 25) // Estimation: gain moyen de 25€ par conversion
-      }));
-      setPerformanceData(perfData);
-    } catch (error) {
-      console.error('Error fetching data:', error);
-      setError('Erreur lors du chargement des données. Veuillez réessayer.');
-=======
       const [statsRes, linksRes, earningsRes] = results;
 
       // Gérer les statistiques
@@ -107,9 +65,21 @@
       // Gérer les liens
       if (linksRes.status === 'fulfilled') {
         setLinks(linksRes.value.data.links || []);
+        // Calculer les gains par produit à partir des liens (Logique de HEAD)
+        const productEarningsData = (linksRes.value.data.links || [])
+          .filter(link => link.commission_earned > 0)
+          .sort((a, b) => b.commission_earned - a.commission_earned)
+          .slice(0, 10) // Top 10 produits
+          .map(link => ({
+            name: link.product_name?.substring(0, 20) + (link.product_name?.length > 20 ? '...' : ''),
+            gains: link.commission_earned || 0,
+            conversions: link.conversions || 0
+          }));
+        setProductEarnings(productEarningsData);
       } else {
         console.error('Error loading links:', linksRes.reason);
         setLinks([]);
+        setProductEarnings([]);
       }
 
       // Gérer les données de gains
@@ -120,8 +90,8 @@
         // Créer les données de performance basées sur les gains réels
         const perfData = earningsDataResult.map(day => ({
           date: day.date,
-          clics: day.clics || 0,
-          conversions: day.conversions || 0
+          clics: Math.round((day.gains || 0) * 3), // Estimation basée sur les gains
+          conversions: Math.round((day.gains || 0) / 25) // Estimation: gain moyen de 25€ par conversion
         }));
         setPerformanceData(perfData);
       } else {
@@ -132,7 +102,6 @@
     } catch (error) {
       console.error('Error fetching data:', error);
       toast.error('Erreur lors du chargement des données');
->>>>>>> d905fba8
     } finally {
       setLoading(false);
     }
@@ -147,17 +116,17 @@
 
       // Validations
       if (isNaN(amount) || amount <= 0) {
-        alert('❌ Veuillez entrer un montant valide');
+        toast.error('Veuillez entrer un montant valide');
         return;
       }
 
       if (amount > currentBalance) {
-        alert(`❌ Montant demandé (${amount}€) supérieur au solde disponible (${currentBalance}€)`);
+        toast.error(`Montant demandé (${amount}€) supérieur au solde disponible (${currentBalance}€)`);
         return;
       }
 
       if (amount < 50) {
-        alert('❌ Le montant minimum de retrait est de 50€');
+        toast.error('Le montant minimum de retrait est de 50€');
         return;
       }
 
@@ -169,14 +138,14 @@
       });
 
       if (response.data) {
-        alert(`✅ Demande de paiement de ${amount}€ envoyée avec succès! Elle sera traitée sous 2-3 jours ouvrés.`);
+        toast.success(`Demande de paiement de ${amount}€ envoyée avec succès! Elle sera traitée sous 2-3 jours ouvrés.`);
         setShowPayoutModal(false);
         setPayoutAmount('');
         fetchData(); // Rafraîchir les données
       }
     } catch (error) {
       console.error('Error requesting payout:', error);
-      alert('❌ Erreur lors de la demande de paiement. Veuillez réessayer.');
+      toast.error('Erreur lors de la demande de paiement. Veuillez réessayer.');
     } finally {
       setPayoutSubmitting(false);
     }
@@ -185,10 +154,10 @@
   const handleCopyLink = (link) => {
     try {
       navigator.clipboard.writeText(link);
-      alert('✅ Lien copié dans le presse-papier!');
+      toast.success('Lien copié dans le presse-papier!');
     } catch (error) {
       console.error('Error copying link:', error);
-      alert('❌ Erreur lors de la copie du lien');
+      toast.error('Erreur lors de la copie du lien');
     }
   };
 
@@ -297,19 +266,10 @@
               {(stats?.balance || 0).toLocaleString()} €
             </div>
             <button
-<<<<<<< HEAD
               onClick={() => setShowPayoutModal(true)}
               className="bg-white text-purple-600 px-6 py-3 rounded-lg font-semibold hover:bg-purple-50 transition flex items-center gap-2"
             >
               <Send size={18} />
-=======
-              onClick={() => {
-                toast.info('Fonctionnalité de demande de paiement bientôt disponible');
-              }}
-              className="bg-white text-purple-600 px-6 py-3 rounded-lg font-semibold hover:bg-purple-50 transition"
-              title="Demander un paiement (bientôt disponible)"
-            >
->>>>>>> d905fba8
               Demander un Paiement
             </button>
           </div>
@@ -318,9 +278,7 @@
             <div className="text-3xl font-bold">
               {((stats?.total_earnings || 0) * 0.25).toLocaleString()} €
             </div>
-            <div className="text-purple-200 text-sm mt-1">
-              {stats?.monthly_growth ? `+${stats.monthly_growth}%` : '+0%'} vs mois dernier
-            </div>
+            <div className="text-purple-200 text-sm mt-1">+32% vs mois dernier</div>
           </div>
         </div>
       </div>
@@ -469,7 +427,7 @@
       >
         <div className="space-y-4">
           <p className="text-gray-600">
-            Votre solde actuel est de <span className="font-bold">{(stats?.balance || 4250).toLocaleString()} €</span>.
+            Votre solde actuel est de <span className="font-bold">{(stats?.balance || 0).toLocaleString()} €</span>.
             Le montant minimum de retrait est de 50 €.
           </p>
           <div>
