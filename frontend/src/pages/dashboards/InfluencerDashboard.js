<<<<<<< HEAD
=======
import React, { useEffect, useState } from 'react';
import { useNavigate } from 'react-router-dom';
import { useAuth } from '../../context/AuthContext';
import { useToast } from '../../context/ToastContext';
import api from '../../utils/api';
import StatCard from '../../components/common/StatCard';
import Card from '../../components/common/Card';
import EmptyState from '../../components/common/EmptyState';
import Modal from '../../components/common/Modal';
import {
  DollarSign, MousePointer, ShoppingCart, TrendingUp,
  Eye, Target, Award, Link as LinkIcon, Sparkles, RefreshCw, X, Send, BarChart3, Wallet
} from 'lucide-react';
import {
  LineChart, Line, AreaChart, Area, BarChart, Bar,
  XAxis, YAxis, CartesianGrid, Tooltip, Legend, ResponsiveContainer
} from 'recharts';

const InfluencerDashboard = () => {
  const navigate = useNavigate();
  const { user } = useAuth();
  const toast = useToast();
  const [stats, setStats] = useState(null);
  const [links, setLinks] = useState([]);
  const [earningsData, setEarningsData] = useState([]);
  const [performanceData, setPerformanceData] = useState([]);
  const [productEarnings, setProductEarnings] = useState([]);
  const [loading, setLoading] = useState(true);
  const [error, setError] = useState(null);
  const [showPayoutModal, setShowPayoutModal] = useState(false);
  const [payoutAmount, setPayoutAmount] = useState('');
  const [payoutMethod, setPayoutMethod] = useState('bank_transfer');
  const [payoutSubmitting, setPayoutSubmitting] = useState(false);

  useEffect(() => {
    fetchData();
  }, []);

  const fetchData = async () => {
    try {
      setError(null);
      // Utiliser Promise.allSettled au lieu de Promise.all
      const results = await Promise.allSettled([
        api.get('/api/analytics/overview'),
        api.get('/api/affiliate-links'),
        api.get('/api/analytics/influencer/earnings-chart')
      ]);

      const [statsRes, linksRes, earningsRes] = results;

      // Gérer les statistiques
      if (statsRes.status === 'fulfilled') {
        setStats(statsRes.value.data);
      } else {
        console.error('Error loading stats:', statsRes.reason);
        toast.error('Erreur lors du chargement des statistiques');
        setStats({
          total_earnings: 0,
          total_clicks: 0,
          total_sales: 0,
          balance: 0
        });
      }

      // Gérer les liens
      if (linksRes.status === 'fulfilled') {
        setLinks(linksRes.value.data.links || []);
        // Calculer les gains par produit à partir des liens (Logique de HEAD)
        const productEarningsData = (linksRes.value.data.links || [])
          .filter(link => link.commission_earned > 0)
          .sort((a, b) => b.commission_earned - a.commission_earned)
          .slice(0, 10) // Top 10 produits
          .map(link => ({
            name: link.product_name?.substring(0, 20) + (link.product_name?.length > 20 ? '...' : ''),
            gains: link.commission_earned || 0,
            conversions: link.conversions || 0
          }));
        setProductEarnings(productEarningsData);
      } else {
        console.error('Error loading links:', linksRes.reason);
        setLinks([]);
        setProductEarnings([]);
      }

      // Gérer les données de gains
      if (earningsRes.status === 'fulfilled') {
        const earningsDataResult = earningsRes.value.data.data || [];
        setEarningsData(earningsDataResult);

        // Créer les données de performance basées sur les gains réels
        const perfData = earningsDataResult.map(day => ({
          date: day.date,
          clics: Math.round((day.gains || 0) * 3), // Estimation basée sur les gains
          conversions: Math.round((day.gains || 0) / 25) // Estimation: gain moyen de 25€ par conversion
        }));
        setPerformanceData(perfData);
      } else {
        console.error('Error loading earnings:', earningsRes.reason);
        setEarningsData([]);
        setPerformanceData([]);
      }
    } catch (error) {
      console.error('Error fetching data:', error);
      toast.error('Erreur lors du chargement des données');
    } finally {
      setLoading(false);
    }
  };

  const handleRequestPayout = async () => {
    try {
      setPayoutSubmitting(true);

      const amount = parseFloat(payoutAmount);
      const currentBalance = stats?.balance || 0;

      // Validations
      if (isNaN(amount) || amount <= 0) {
        toast.error('Veuillez entrer un montant valide');
        return;
      }

      if (amount > currentBalance) {
        toast.error(`Montant demandé (${amount}€) supérieur au solde disponible (${currentBalance}€)`);
        return;
      }

      if (amount < 50) {
        toast.error('Le montant minimum de retrait est de 50€');
        return;
      }

      // Créer la demande de payout
      const response = await api.post('/api/payouts/request', {
        amount,
        payment_method: payoutMethod,
        currency: 'EUR'
      });

      if (response.data) {
        toast.success(`Demande de paiement de ${amount}€ envoyée avec succès! Elle sera traitée sous 2-3 jours ouvrés.`);
        setShowPayoutModal(false);
        setPayoutAmount('');
        fetchData(); // Rafraîchir les données
      }
    } catch (error) {
      console.error('Error requesting payout:', error);
      toast.error('Erreur lors de la demande de paiement. Veuillez réessayer.');
    } finally {
      setPayoutSubmitting(false);
    }
  };

  const handleCopyLink = (link) => {
    try {
      navigator.clipboard.writeText(link);
      toast.success('Lien copié dans le presse-papier!');
    } catch (error) {
      console.error('Error copying link:', error);
      toast.error('Erreur lors de la copie du lien');
    }
  };

  if (loading) {
    return (
      <div className="flex items-center justify-center h-screen">
        <div className="text-xl">Chargement...</div>
      </div>
    );
  }

  if (error) {
    return (
      <div className="flex items-center justify-center h-screen">
        <div className="text-center max-w-md">
          <div className="text-red-500 text-6xl mb-4">⚠️</div>
          <h2 className="text-2xl font-bold text-gray-900 mb-2">Erreur de chargement</h2>
          <p className="text-gray-600 mb-6">{error}</p>
          <button
            onClick={() => {
              setLoading(true);
              fetchData();
            }}
            className="px-6 py-3 bg-indigo-600 text-white rounded-lg hover:bg-indigo-700 transition flex items-center gap-2 mx-auto"
          >
            <RefreshCw size={18} />
            Réessayer
          </button>
        </div>
      </div>
    );
  }

  return (
    <div className="space-y-8">
      {/* Header */}
      <div className="flex justify-between items-start">
        <div>
          <h1 className="text-3xl font-bold text-gray-900">Dashboard Influenceur</h1>
          <p className="text-gray-600 mt-2">
            Bienvenue {user?.first_name} ! Voici vos performances 🚀
          </p>
        </div>
        <div className="flex space-x-3">
          <button
            onClick={() => fetchData()}
            className="px-4 py-2 bg-gray-200 text-gray-700 rounded-lg hover:bg-gray-300 transition flex items-center gap-2"
            title="Rafraîchir les données"
          >
            <RefreshCw size={18} />
          </button>
          <button
            onClick={() => navigate('/marketplace')}
            className="px-4 py-2 bg-purple-600 text-white rounded-lg hover:bg-purple-700 transition"
          >
            🛍️ Marketplace
          </button>
          <button
            onClick={() => navigate('/ai-marketing')}
            className="px-4 py-2 bg-gradient-to-r from-indigo-600 to-purple-600 text-white rounded-lg hover:from-indigo-700 hover:to-purple-700 transition"
          >
            ✨ IA Marketing
          </button>
        </div>
      </div>

      {/* Stats Grid */}
      <div className="grid grid-cols-1 md:grid-cols-2 lg:grid-cols-4 gap-6">
        <StatCard
          title="Gains Totaux"
          value={stats?.total_earnings || 0}
          isCurrency={true}
          icon={<DollarSign className="text-green-600" size={24} />}
          trend={stats?.earnings_growth || 0}
        />
        <StatCard
          title="Clics Générés"
          value={stats?.total_clicks || 0}
          icon={<MousePointer className="text-indigo-600" size={24} />}
          trend={stats?.clicks_growth || 0}
        />
        <StatCard
          title="Ventes Réalisées"
          value={stats?.total_sales || 0}
          icon={<ShoppingCart className="text-purple-600" size={24} />}
          trend={stats?.sales_growth || 0}
        />
        <StatCard
          title="Taux de Conversion"
          value={(() => {
            const clicks = stats?.total_clicks || 0;
            const sales = stats?.total_sales || 0;
            if (clicks === 0) return '0.00%';
            return `${((sales / clicks) * 100).toFixed(2)}%`;
          })()}
          icon={<Target className="text-orange-600" size={24} />}
        />
      </div>

      {/* Balance Card */}
      <div className="bg-gradient-to-br from-purple-600 to-indigo-600 rounded-2xl p-8 text-white">
        <div className="flex justify-between items-start">
          <div>
            <div className="text-purple-100 mb-2">Solde Disponible</div>
            <div className="text-5xl font-bold mb-4">
              {(stats?.balance || 0).toLocaleString()} €
            </div>
            <button
              onClick={() => setShowPayoutModal(true)}
              className="bg-white text-purple-600 px-6 py-3 rounded-lg font-semibold hover:bg-purple-50 transition flex items-center gap-2"
            >
              <Send size={18} />
              Demander un Paiement
            </button>
          </div>
          <div className="text-right">
            <div className="text-purple-100 mb-2">Gains ce Mois</div>
            <div className="text-3xl font-bold">
              {((stats?.total_earnings || 0) * 0.25).toLocaleString()} €
            </div>
            <div className="text-purple-200 text-sm mt-1">+32% vs mois dernier</div>
          </div>
        </div>
      </div>

      {/* Charts */}
      <div className="grid grid-cols-1 lg:grid-cols-2 gap-6">
        {/* Earnings Chart */}
        <Card title="Évolution des Gains (7 jours)" icon={<TrendingUp size={20} />}>
          <ResponsiveContainer width="100%" height={300}>
            <AreaChart data={earningsData}>
              <defs>
                <linearGradient id="colorGains" x1="0" y1="0" x2="0" y2="1">
                  <stop offset="5%" stopColor="#10b981" stopOpacity={0.8}/>
                  <stop offset="95%" stopColor="#10b981" stopOpacity={0}/>
                </linearGradient>
              </defs>
              <CartesianGrid strokeDasharray="3 3" />
              <XAxis dataKey="date" />
              <YAxis />
              <Tooltip formatter={(value) => `${value} €`} />
              <Area
                type="monotone"
                dataKey="gains"
                stroke="#10b981"
                fillOpacity={1}
                fill="url(#colorGains)"
              />
            </AreaChart>
          </ResponsiveContainer>
        </Card>

        {/* Performance Chart */}
        <Card title="Performance (Clics vs Conversions)" icon={<Target size={20} />}>
          <ResponsiveContainer width="100%" height={300}>
            <LineChart data={performanceData}>
              <CartesianGrid strokeDasharray="3 3" />
              <XAxis dataKey="date" />
              <YAxis yAxisId="left" stroke="#6366f1" />
              <YAxis yAxisId="right" orientation="right" stroke="#f59e0b" />
              <Tooltip />
              <Legend />
              <Line yAxisId="left" type="monotone" dataKey="clics" stroke="#6366f1" activeDot={{ r: 8 }} />
              <Line yAxisId="right" type="monotone" dataKey="conversions" stroke="#f59e0b" activeDot={{ r: 8 }} />
            </LineChart>
          </ResponsiveContainer>
        </Card>
      </div>

      {/* Product Earnings and Links */}
      <div className="grid grid-cols-1 lg:grid-cols-2 gap-6">
        {/* Top Product Earnings */}
        <Card title="Top Produits (Gains)" icon={<Wallet size={20} />}>
          {productEarnings.length === 0 ? (
            <EmptyState
              icon={<Sparkles />}
              title="Aucun gain enregistré"
              description="Commencez à partager vos liens d'affiliation pour générer des gains."
            />
          ) : (
            <ResponsiveContainer width="100%" height={300}>
              <BarChart
                data={productEarnings}
                layout="vertical"
                margin={{ top: 5, right: 30, left: 20, bottom: 5 }}
              >
                <CartesianGrid strokeDasharray="3 3" />
                <XAxis type="number" />
                <YAxis type="category" dataKey="name" width={100} />
                <Tooltip formatter={(value) => `${value.toLocaleString()} €`} />
                <Legend />
                <Bar dataKey="gains" fill="#8b5cf6" />
              </BarChart>
            </ResponsiveContainer>
          )}
        </Card>

        {/* Affiliate Links Table */}
        <Card title="Mes Liens d'Affiliation" icon={<LinkIcon size={20} />}>
          {links.length === 0 ? (
            <EmptyState
              icon={<LinkIcon />}
              title="Aucun lien d'affiliation"
              description="Créez votre premier lien depuis la Marketplace pour commencer à gagner des commissions."
            />
          ) : (
            <div className="overflow-x-auto">
              <table className="min-w-full divide-y divide-gray-200">
                <thead className="bg-gray-50">
                  <tr>
                    <th scope="col" className="px-6 py-3 text-left text-xs font-medium text-gray-500 uppercase tracking-wider">
                      Produit
                    </th>
                    <th scope="col" className="px-6 py-3 text-left text-xs font-medium text-gray-500 uppercase tracking-wider">
                      Gains (€)
                    </th>
                    <th scope="col" className="px-6 py-3 text-left text-xs font-medium text-gray-500 uppercase tracking-wider">
                      Clics
                    </th>
                    <th scope="col" className="px-6 py-3 text-left text-xs font-medium text-gray-500 uppercase tracking-wider">
                      Actions
                    </th>
                  </tr>
                </thead>
                <tbody className="bg-white divide-y divide-gray-200">
                  {links.slice(0, 5).map((link) => (
                    <tr key={link.id}>
                      <td className="px-6 py-4 whitespace-nowrap text-sm font-medium text-gray-900">
                        {link.product_name || 'Produit Inconnu'}
                      </td>
                      <td className="px-6 py-4 whitespace-nowrap text-sm text-gray-500">
                        {(link.commission_earned || 0).toLocaleString()}
                      </td>
                      <td className="px-6 py-4 whitespace-nowrap text-sm text-gray-500">
                        {link.clicks || 0}
                      </td>
                      <td className="px-6 py-4 whitespace-nowrap text-sm">
                        <button
                          onClick={() => handleCopyLink(link.affiliate_url)}
                          className="text-indigo-600 hover:text-indigo-900 font-medium"
                        >
                          Copier Lien
                        </button>
                      </td>
                    </tr>
                  ))}
                </tbody>
              </table>
            </div>
          )}
          <div className="mt-4 text-right">
            <button
              onClick={() => navigate('/affiliate-links')}
              className="text-sm font-medium text-indigo-600 hover:text-indigo-900"
            >
              Voir tous les liens →
            </button>
          </div>
        </Card>
      </div>

      {/* Payout Modal */}
      <Modal 
        isOpen={showPayoutModal} 
        onClose={() => setShowPayoutModal(false)}
        title="Demander un Paiement"
      >
        <div className="space-y-4">
          <p className="text-gray-600">
            Votre solde actuel est de <span className="font-bold">{(stats?.balance || 0).toLocaleString()} €</span>.
            Le montant minimum de retrait est de 50 €.
          </p>
          <div>
            <label htmlFor="payoutAmount" className="block text-sm font-medium text-gray-700">
              Montant à Retirer (€)
            </label>
            <input
              type="number"
              id="payoutAmount"
              value={payoutAmount}
              onChange={(e) => setPayoutAmount(e.target.value)}
              className="mt-1 block w-full border border-gray-300 rounded-md shadow-sm p-2"
              placeholder="Ex: 1000"
              min="50"
              step="0.01"
            />
          </div>
          <div>
            <label htmlFor="payoutMethod" className="block text-sm font-medium text-gray-700">
              Méthode de Paiement
            </label>
            <select
              id="payoutMethod"
              value={payoutMethod}
              onChange={(e) => setPayoutMethod(e.target.value)}
              className="mt-1 block w-full border border-gray-300 rounded-md shadow-sm p-2"
            >
              <option value="bank_transfer">Virement Bancaire (SEPA)</option>
              <option value="paypal">PayPal</option>
            </select>
          </div>
          <div className="flex justify-end space-x-3 pt-4">
            <button
              onClick={() => setShowPayoutModal(false)}
              className="px-4 py-2 text-sm font-medium text-gray-700 bg-gray-200 rounded-md hover:bg-gray-300"
            >
              Annuler
            </button>
            <button
              onClick={handleRequestPayout}
              disabled={payoutSubmitting}
              className="px-4 py-2 text-sm font-medium text-white bg-indigo-600 rounded-md hover:bg-indigo-700 disabled:opacity-50 flex items-center"
            >
              {payoutSubmitting ? 'Envoi...' : 'Confirmer la Demande'}
            </button>
          </div>
        </div>
      </Modal>
    </div>
  );
};

export default InfluencerDashboard;
>>>>>>> 03e4b16b
<|MERGE_RESOLUTION|>--- conflicted
+++ resolved
@@ -1,5 +1,3 @@
-<<<<<<< HEAD
-=======
 import React, { useEffect, useState } from 'react';
 import { useNavigate } from 'react-router-dom';
 import { useAuth } from '../../context/AuthContext';
@@ -483,4 +481,3 @@
 };
 
 export default InfluencerDashboard;
->>>>>>> 03e4b16b
