import React from 'react';
import { useNavigate } from 'react-router-dom';
import { useAuth } from '../context/AuthContext';
import Card from '../components/common/Card';
import Button from '../components/common/Button';
import { CheckCircle, ArrowRight } from 'lucide-react';

const GettingStarted = () => {
  const navigate = useNavigate();
  const { user } = useAuth();

  // Étapes adaptées selon le rôle
  const getStepsForRole = (role) => {
    // Étapes pour INFLUENCER
    if (role?.toLowerCase() === 'influencer') {
      return [
        {
          title: 'Étape 1: Complétez votre profil',
          description: 'Ajoutez vos informations personnelles et vos réseaux sociaux.',
          completed: true,
          action: 'Mon profil',
          link: '/settings/personal',
        },
        {
          title: 'Étape 2: Explorez le Marketplace',
          description: 'Découvrez les campagnes disponibles et trouvez celles qui vous correspondent.',
          completed: false,
          action: 'Voir le Marketplace',
          link: '/marketplace',
        },
        {
          title: 'Étape 3: Générez vos liens',
          description: 'Créez vos liens de tracking personnalisés pour promouvoir les produits.',
          completed: false,
          action: 'Mes liens',
          link: '/tracking-links',
        },
        {
          title: 'Étape 4: Suivez vos performances',
          description: 'Consultez vos statistiques et vos gains en temps réel.',
          completed: false,
          action: 'Voir mes stats',
          link: '/performance/reports',
        },
      ];
    }

    // Étapes pour MERCHANT
    if (role?.toLowerCase() === 'merchant') {
      return [
        {
          title: 'Étape 1: Configurer votre entreprise',
          description: 'Complétez les informations de votre entreprise dans les paramètres.',
          completed: true,
          action: 'Configurer',
          link: '/settings/company',
        },
        {
          title: 'Étape 2: Créer votre première campagne',
          description: 'Créez une campagne pour attirer des influenceurs.',
          completed: false,
          action: 'Créer une campagne',
          link: '/campaigns',
        },
        {
          title: 'Étape 3: Gérer vos affiliés',
          description: 'Acceptez les demandes et gérez vos affiliés.',
          completed: false,
          action: 'Voir les affiliés',
          link: '/affiliates',
        },
        {
          title: 'Étape 4: Configurer les commissions',
          description: 'Définissez vos règles de commission.',
          completed: false,
          action: 'Configurer',
          link: '/settings/affiliates',
        },
      ];
    }

    // Étapes pour ADMIN (par défaut)
    return [
      {
        title: 'Étape 1: Configuration de la plateforme',
        description: 'Configurez les paramètres généraux de la plateforme.',
        completed: true,
        action: 'Configurer',
        link: '/settings/company',
      },
      {
        title: 'Étape 2: Gérer les campagnes',
        description: 'Supervisez toutes les campagnes de la plateforme.',
        completed: false,
        action: 'Voir les campagnes',
        link: '/campaigns',
      },
      {
        title: 'Étape 3: Gérer les utilisateurs',
        description: 'Administrez les marchands, influenceurs et leurs permissions.',
        completed: false,
        action: 'Voir les utilisateurs',
        link: '/settings/users',
      },
      {
        title: 'Étape 4: Surveiller les performances',
        description: 'Consultez les rapports globaux de la plateforme.',
        completed: false,
        action: 'Voir les rapports',
        link: '/performance/reports',
      },
    ];
  };

  const steps = getStepsForRole(user?.role);

  return (
    <div className="space-y-8" data-testid="getting-started">
      <div>
<<<<<<< HEAD
        <h1 className="text-3xl font-bold text-gray-900">Bienvenue sur Share Your Sales!</h1>
=======
        <h1 className="text-3xl font-bold text-gray-900">Bienvenue sur ShareYourSales!</h1>
>>>>>>> 0d2a298f
        <p className="text-gray-600 mt-2">Suivez ces étapes pour commencer</p>
      </div>

      <div className="grid grid-cols-1 lg:grid-cols-3 gap-6">
        <div className="lg:col-span-2">
          <Card title="Guide de Démarrage">
            <div className="space-y-4">
              {steps.map((step, index) => (
                <div
                  key={index}
                  className="flex items-start space-x-4 p-4 bg-gray-50 rounded-lg hover:bg-gray-100 transition-all"
                >
                  <div className="flex-shrink-0">
                    {step.completed ? (
                      <CheckCircle className="text-green-500" size={24} />
                    ) : (
                      <div className="w-6 h-6 border-2 border-gray-300 rounded-full" />
                    )}
                  </div>
                  <div className="flex-1">
                    <h3 className="font-semibold text-gray-900">{step.title}</h3>
                    <p className="text-sm text-gray-600 mt-1">{step.description}</p>
                  </div>
                  <Button 
                    size="sm" 
                    variant={step.completed ? "secondary" : "primary"}
                    onClick={() => navigate(step.link)}
                  >
                    {step.action} <ArrowRight className="ml-1" size={16} />
                  </Button>
                </div>
              ))}
            </div>
          </Card>
        </div>

        <div className="space-y-6">
          <Card title="Ressources">
            <div className="space-y-3">
              <div 
                onClick={() => navigate('/documentation')}
                className="block p-3 bg-blue-50 rounded-lg hover:bg-blue-100 transition-all cursor-pointer"
              >
                <h4 className="font-semibold text-blue-900">Documentation</h4>
                <p className="text-sm text-blue-700 mt-1">Guides complets</p>
              </div>
              <div 
                onClick={() => navigate('/video-tutorials')}
                className="block p-3 bg-green-50 rounded-lg hover:bg-green-100 transition-all cursor-pointer"
              >
                <h4 className="font-semibold text-green-900">Vidéos Tutoriels</h4>
                <p className="text-sm text-green-700 mt-1">Apprenez en vidéo</p>
              </div>
              <div 
                onClick={() => navigate('/support')}
                className="block p-3 bg-purple-50 rounded-lg hover:bg-purple-100 transition-all cursor-pointer"
              >
                <h4 className="font-semibold text-purple-900">Support</h4>
                <p className="text-sm text-purple-700 mt-1">Contactez-nous</p>
              </div>
            </div>
          </Card>

          <Card title="Statistiques Rapides">
            <div className="space-y-3">
              <div>
                <p className="text-sm text-gray-600">Complétion du profil</p>
                <div className="w-full bg-gray-200 rounded-full h-2 mt-2">
                  <div className="bg-blue-600 h-2 rounded-full" style={{ width: '60%' }} />
                </div>
                <p className="text-xs text-gray-500 mt-1">60%</p>
              </div>
            </div>
          </Card>
        </div>
      </div>
    </div>
  );
};

export default GettingStarted;<|MERGE_RESOLUTION|>--- conflicted
+++ resolved
@@ -1,127 +1,35 @@
 import React from 'react';
-import { useNavigate } from 'react-router-dom';
-import { useAuth } from '../context/AuthContext';
 import Card from '../components/common/Card';
-import Button from '../components/common/Button';
 import { CheckCircle, ArrowRight } from 'lucide-react';
 
 const GettingStarted = () => {
-  const navigate = useNavigate();
-  const { user } = useAuth();
-
-  // Étapes adaptées selon le rôle
-  const getStepsForRole = (role) => {
-    // Étapes pour INFLUENCER
-    if (role?.toLowerCase() === 'influencer') {
-      return [
-        {
-          title: 'Étape 1: Complétez votre profil',
-          description: 'Ajoutez vos informations personnelles et vos réseaux sociaux.',
-          completed: true,
-          action: 'Mon profil',
-          link: '/settings/personal',
-        },
-        {
-          title: 'Étape 2: Explorez le Marketplace',
-          description: 'Découvrez les campagnes disponibles et trouvez celles qui vous correspondent.',
-          completed: false,
-          action: 'Voir le Marketplace',
-          link: '/marketplace',
-        },
-        {
-          title: 'Étape 3: Générez vos liens',
-          description: 'Créez vos liens de tracking personnalisés pour promouvoir les produits.',
-          completed: false,
-          action: 'Mes liens',
-          link: '/tracking-links',
-        },
-        {
-          title: 'Étape 4: Suivez vos performances',
-          description: 'Consultez vos statistiques et vos gains en temps réel.',
-          completed: false,
-          action: 'Voir mes stats',
-          link: '/performance/reports',
-        },
-      ];
-    }
-
-    // Étapes pour MERCHANT
-    if (role?.toLowerCase() === 'merchant') {
-      return [
-        {
-          title: 'Étape 1: Configurer votre entreprise',
-          description: 'Complétez les informations de votre entreprise dans les paramètres.',
-          completed: true,
-          action: 'Configurer',
-          link: '/settings/company',
-        },
-        {
-          title: 'Étape 2: Créer votre première campagne',
-          description: 'Créez une campagne pour attirer des influenceurs.',
-          completed: false,
-          action: 'Créer une campagne',
-          link: '/campaigns',
-        },
-        {
-          title: 'Étape 3: Gérer vos affiliés',
-          description: 'Acceptez les demandes et gérez vos affiliés.',
-          completed: false,
-          action: 'Voir les affiliés',
-          link: '/affiliates',
-        },
-        {
-          title: 'Étape 4: Configurer les commissions',
-          description: 'Définissez vos règles de commission.',
-          completed: false,
-          action: 'Configurer',
-          link: '/settings/affiliates',
-        },
-      ];
-    }
-
-    // Étapes pour ADMIN (par défaut)
-    return [
-      {
-        title: 'Étape 1: Configuration de la plateforme',
-        description: 'Configurez les paramètres généraux de la plateforme.',
-        completed: true,
-        action: 'Configurer',
-        link: '/settings/company',
-      },
-      {
-        title: 'Étape 2: Gérer les campagnes',
-        description: 'Supervisez toutes les campagnes de la plateforme.',
-        completed: false,
-        action: 'Voir les campagnes',
-        link: '/campaigns',
-      },
-      {
-        title: 'Étape 3: Gérer les utilisateurs',
-        description: 'Administrez les marchands, influenceurs et leurs permissions.',
-        completed: false,
-        action: 'Voir les utilisateurs',
-        link: '/settings/users',
-      },
-      {
-        title: 'Étape 4: Surveiller les performances',
-        description: 'Consultez les rapports globaux de la plateforme.',
-        completed: false,
-        action: 'Voir les rapports',
-        link: '/performance/reports',
-      },
-    ];
-  };
-
-  const steps = getStepsForRole(user?.role);
+  const steps = [
+    {
+      title: 'Étape 1: Configurer votre compte',
+      description: 'Complétez les informations de votre entreprise dans les paramètres.',
+      completed: true,
+    },
+    {
+      title: 'Étape 2: Créer votre première campagne',
+      description: 'Allez dans Campagnes/Offres pour créer une nouvelle campagne.',
+      completed: false,
+    },
+    {
+      title: 'Étape 3: Inviter des affiliés',
+      description: 'Invitez des affiliés à rejoindre votre programme.',
+      completed: false,
+    },
+    {
+      title: 'Étape 4: Configurer les commissions',
+      description: 'Définissez vos règles de commission dans les paramètres.',
+      completed: false,
+    },
+  ];
 
   return (
     <div className="space-y-8" data-testid="getting-started">
       <div>
-<<<<<<< HEAD
-        <h1 className="text-3xl font-bold text-gray-900">Bienvenue sur Share Your Sales!</h1>
-=======
         <h1 className="text-3xl font-bold text-gray-900">Bienvenue sur ShareYourSales!</h1>
->>>>>>> 0d2a298f
         <p className="text-gray-600 mt-2">Suivez ces étapes pour commencer</p>
       </div>
 
@@ -145,13 +53,7 @@
                     <h3 className="font-semibold text-gray-900">{step.title}</h3>
                     <p className="text-sm text-gray-600 mt-1">{step.description}</p>
                   </div>
-                  <Button 
-                    size="sm" 
-                    variant={step.completed ? "secondary" : "primary"}
-                    onClick={() => navigate(step.link)}
-                  >
-                    {step.action} <ArrowRight className="ml-1" size={16} />
-                  </Button>
+                  <ArrowRight className="text-gray-400" size={20} />
                 </div>
               ))}
             </div>
@@ -161,27 +63,18 @@
         <div className="space-y-6">
           <Card title="Ressources">
             <div className="space-y-3">
-              <div 
-                onClick={() => navigate('/documentation')}
-                className="block p-3 bg-blue-50 rounded-lg hover:bg-blue-100 transition-all cursor-pointer"
-              >
+              <a href="#" className="block p-3 bg-blue-50 rounded-lg hover:bg-blue-100 transition-all">
                 <h4 className="font-semibold text-blue-900">Documentation</h4>
                 <p className="text-sm text-blue-700 mt-1">Guides complets</p>
-              </div>
-              <div 
-                onClick={() => navigate('/video-tutorials')}
-                className="block p-3 bg-green-50 rounded-lg hover:bg-green-100 transition-all cursor-pointer"
-              >
+              </a>
+              <a href="#" className="block p-3 bg-green-50 rounded-lg hover:bg-green-100 transition-all">
                 <h4 className="font-semibold text-green-900">Vidéos Tutoriels</h4>
                 <p className="text-sm text-green-700 mt-1">Apprenez en vidéo</p>
-              </div>
-              <div 
-                onClick={() => navigate('/support')}
-                className="block p-3 bg-purple-50 rounded-lg hover:bg-purple-100 transition-all cursor-pointer"
-              >
+              </a>
+              <a href="#" className="block p-3 bg-purple-50 rounded-lg hover:bg-purple-100 transition-all">
                 <h4 className="font-semibold text-purple-900">Support</h4>
                 <p className="text-sm text-purple-700 mt-1">Contactez-nous</p>
-              </div>
+              </a>
             </div>
           </Card>
 
